require "fileutils"
require "digest/md5"
require "active_support/core_ext/string/strip"
require "rails/version" unless defined?(Rails::VERSION)
require "open-uri"
require "uri"
require "rails/generators"
require "active_support/core_ext/array/extract_options"

module Rails
  module Generators
    class AppBase < Base # :nodoc:
      DATABASES = %w( mysql postgresql sqlite3 oracle frontbase ibm_db sqlserver )
      JDBC_DATABASES = %w( jdbcmysql jdbcsqlite3 jdbcpostgresql jdbc )
      DATABASES.concat(JDBC_DATABASES)

      attr_accessor :rails_template
      add_shebang_option!

      argument :app_path, type: :string

      def self.strict_args_position
        false
      end

      def self.add_shared_options_for(name)
        class_option :template,           type: :string, aliases: "-m",
                                          desc: "Path to some #{name} template (can be a filesystem path or URL)"

        class_option :database,           type: :string, aliases: "-d", default: "sqlite3",
                                          desc: "Preconfigure for selected database (options: #{DATABASES.join('/')})"

        class_option :javascript,         type: :string, aliases: "-j", default: "jquery",
                                          desc: "Preconfigure for selected JavaScript library"

        class_option :skip_gemfile,       type: :boolean, default: false,
                                          desc: "Don't create a Gemfile"

        class_option :skip_bundle,        type: :boolean, aliases: "-B", default: false,
                                          desc: "Don't run bundle install"

        class_option :skip_git,           type: :boolean, aliases: "-G", default: false,
                                          desc: "Skip .gitignore file"

        class_option :skip_keeps,         type: :boolean, default: false,
                                          desc: "Skip source control .keep files"

        class_option :skip_action_mailer, type: :boolean, aliases: "-M",
                                          default: false,
                                          desc: "Skip Action Mailer files"

        class_option :skip_active_record, type: :boolean, aliases: "-O", default: false,
                                          desc: "Skip Active Record files"

        class_option :skip_puma,          type: :boolean, aliases: "-P", default: false,
                                          desc: "Skip Puma related files"

        class_option :skip_action_cable,  type: :boolean, aliases: "-C", default: false,
                                          desc: "Skip Action Cable files"

        class_option :skip_sprockets,     type: :boolean, aliases: "-S", default: false,
                                          desc: "Skip Sprockets files"

        class_option :skip_spring,        type: :boolean, default: false,
                                          desc: "Don't install Spring application preloader"

        class_option :skip_listen,        type: :boolean, default: false,
                                          desc: "Don't generate configuration that depends on the listen gem"

<<<<<<< HEAD
        class_option :skip_javascript,    type: :boolean, aliases: "-J", default: false,
                                          desc: "Skip JavaScript files"
=======
        class_option :skip_coffee,        type: :boolean, default: false,
                                          desc: "Don't use CoffeeScript"

        class_option :skip_javascript,    type: :boolean, aliases: '-J', default: false,
                                          desc: 'Skip JavaScript files'
>>>>>>> ea2bf991

        class_option :skip_turbolinks,    type: :boolean, default: false,
                                          desc: "Skip turbolinks gem"

        class_option :skip_test,          type: :boolean, aliases: "-T", default: false,
                                          desc: "Skip test files"

        class_option :dev,                type: :boolean, default: false,
                                          desc: "Setup the #{name} with Gemfile pointing to your Rails checkout"

        class_option :edge,               type: :boolean, default: false,
                                          desc: "Setup the #{name} with Gemfile pointing to Rails repository"

        class_option :rc,                 type: :string, default: nil,
                                          desc: "Path to file containing extra configuration options for rails command"

        class_option :no_rc,              type: :boolean, default: false,
                                          desc: "Skip loading of extra configuration options from .railsrc file"

        class_option :help,               type: :boolean, aliases: "-h", group: :rails,
                                          desc: "Show this help message and quit"
      end

      def initialize(*args)
        @gem_filter    = lambda { |gem| true }
        @extra_entries = []
        super
        convert_database_option_for_jruby
      end

    protected

      def gemfile_entry(name, *args)
        options = args.extract_options!
        version = args.first
        github = options[:github]
        path   = options[:path]

        if github
          @extra_entries << GemfileEntry.github(name, github)
        elsif path
          @extra_entries << GemfileEntry.path(name, path)
        else
          @extra_entries << GemfileEntry.version(name, version)
        end
        self
      end

      def gemfile_entries
        [rails_gemfile_entry,
         database_gemfile_entry,
         webserver_gemfile_entry,
         assets_gemfile_entry,
         javascript_gemfile_entry,
         jbuilder_gemfile_entry,
         psych_gemfile_entry,
         cable_gemfile_entry,
         @extra_entries].flatten.find_all(&@gem_filter)
      end

      def add_gem_entry_filter
        @gem_filter = lambda { |next_filter, entry|
          yield(entry) && next_filter.call(entry)
        }.curry[@gem_filter]
      end

      def builder
        @builder ||= begin
          builder_class = get_builder_class
          builder_class.include(ActionMethods)
          builder_class.new(self)
        end
      end

      def build(meth, *args)
        builder.send(meth, *args) if builder.respond_to?(meth)
      end

      def create_root
        valid_const?

        empty_directory "."
        FileUtils.cd(destination_root) unless options[:pretend]
      end

      def apply_rails_template
        apply rails_template if rails_template
      rescue Thor::Error, LoadError, Errno::ENOENT => e
        raise Error, "The template [#{rails_template}] could not be loaded. Error: #{e}"
      end

      def set_default_accessors!
        self.destination_root = File.expand_path(app_path, destination_root)
        self.rails_template = \
          case options[:template]
          when /^https?:\/\//
            options[:template]
          when String
            File.expand_path(options[:template], Dir.pwd)
          else
            options[:template]
          end
      end

      def database_gemfile_entry
        return [] if options[:skip_active_record]
        gem_name, gem_version = gem_for_database
        GemfileEntry.version gem_name, gem_version,
                            "Use #{options[:database]} as the database for Active Record"
      end

      def webserver_gemfile_entry
        return [] if options[:skip_puma]
        comment = "Use Puma as the app server"
        GemfileEntry.new("puma", "~> 3.0", comment)
      end

      def include_all_railties?
        options.values_at(:skip_active_record, :skip_action_mailer, :skip_test, :skip_sprockets, :skip_action_cable).none?
      end

      def comment_if(value)
        options[value] ? "# " : ""
      end

      def keeps?
        !options[:skip_keeps]
      end

      def sqlite3?
        !options[:skip_active_record] && options[:database] == "sqlite3"
      end

      class GemfileEntry < Struct.new(:name, :version, :comment, :options, :commented_out)
        def initialize(name, version, comment, options = {}, commented_out = false)
          super
        end

        def self.github(name, github, branch = nil, comment = nil)
          if branch
            new(name, nil, comment, github: github, branch: branch)
          else
            new(name, nil, comment, github: github)
          end
        end

        def self.version(name, version, comment = nil)
          new(name, version, comment)
        end

        def self.path(name, path, comment = nil)
          new(name, nil, comment, path: path)
        end

        def version
          version = super

          if version.is_a?(Array)
            version.join("', '")
          else
            version
          end
        end
      end

      def rails_gemfile_entry
        dev_edge_common = [
        ]
        if options.dev?
          [
            GemfileEntry.path("rails", Rails::Generators::RAILS_DEV_PATH)
          ] + dev_edge_common
        elsif options.edge?
          [
            GemfileEntry.github("rails", "rails/rails")
          ] + dev_edge_common
        else
          [GemfileEntry.version("rails",
                            rails_version_specifier,
                            "Bundle edge Rails instead: gem 'rails', github: 'rails/rails'")]
        end
      end

      def rails_version_specifier(gem_version = Rails.gem_version)
        if gem_version.prerelease?
          next_series = gem_version
          next_series = next_series.bump while next_series.segments.size > 2

          [">= #{gem_version}", "< #{next_series}"]
        elsif gem_version.segments.size == 3
          "~> #{gem_version}"
        else
          patch = gem_version.segments[0, 3].join(".")
          ["~> #{patch}", ">= #{gem_version}"]
        end
      end

      def gem_for_database
        # %w( mysql postgresql sqlite3 oracle frontbase ibm_db sqlserver jdbcmysql jdbcsqlite3 jdbcpostgresql )
        case options[:database]
        when "mysql"          then ["mysql2", [">= 0.3.18", "< 0.5"]]
        when "postgresql"     then ["pg", ["~> 0.18"]]
        when "oracle"         then ["ruby-oci8", nil]
        when "frontbase"      then ["ruby-frontbase", nil]
        when "sqlserver"      then ["activerecord-sqlserver-adapter", nil]
        when "jdbcmysql"      then ["activerecord-jdbcmysql-adapter", nil]
        when "jdbcsqlite3"    then ["activerecord-jdbcsqlite3-adapter", nil]
        when "jdbcpostgresql" then ["activerecord-jdbcpostgresql-adapter", nil]
        when "jdbc"           then ["activerecord-jdbc-adapter", nil]
        else [options[:database], nil]
        end
      end

      def convert_database_option_for_jruby
        if defined?(JRUBY_VERSION)
          case options[:database]
          when "postgresql" then options[:database].replace "jdbcpostgresql"
          when "mysql"      then options[:database].replace "jdbcmysql"
          when "oracle"     then options[:database].replace "jdbc"
          when "sqlite3"    then options[:database].replace "jdbcsqlite3"
          end
        end
      end

      def assets_gemfile_entry
        return [] if options[:skip_sprockets]

        gems = []
        gems << GemfileEntry.github("sass-rails", "rails/sass-rails", nil,
                                     "Use SCSS for stylesheets")

        if !options[:skip_javascript]
          gems << GemfileEntry.version("uglifier",
                                     ">= 1.3.0",
                                     "Use Uglifier as compressor for JavaScript assets")
        end

        gems
      end

      def jbuilder_gemfile_entry
        comment = "Build JSON APIs with ease. Read more: https://github.com/rails/jbuilder"
        GemfileEntry.new "jbuilder", "~> 2.5", comment, {}, options[:api]
      end

      def coffee_gemfile_entry
        GemfileEntry.version "coffee-rails", "~> 4.2", "Use CoffeeScript for .coffee assets and views"
      end

      def javascript_gemfile_entry
        if options[:skip_javascript] || options[:skip_sprockets]
          []
        else
          gems = [javascript_runtime_gemfile_entry]
          gems << coffee_gemfile_entry unless options[:skip_coffee]

          gems << GemfileEntry.version("#{options[:javascript]}-rails", nil,
                                       "Use #{options[:javascript]} as the JavaScript library")

          unless options[:skip_turbolinks]
            gems << GemfileEntry.version("turbolinks", "~> 5",
             "Turbolinks makes navigating your web application faster. Read more: https://github.com/turbolinks/turbolinks")
          end

          gems
        end
      end

      def javascript_runtime_gemfile_entry
        comment = "See https://github.com/rails/execjs#readme for more supported runtimes"
        if defined?(JRUBY_VERSION)
          GemfileEntry.version "therubyrhino", nil, comment
        else
          GemfileEntry.new "therubyracer", nil, comment, { platforms: :ruby }, true
        end
      end

      def psych_gemfile_entry
        return [] unless defined?(Rubinius)

        comment = "Use Psych as the YAML engine, instead of Syck, so serialized " \
                  "data can be read safely from different rubies (see http://git.io/uuLVag)"
        GemfileEntry.new("psych", "~> 2.0", comment, platforms: :rbx)
      end

      def cable_gemfile_entry
        return [] if options[:skip_action_cable]
        comment = "Use Redis adapter to run Action Cable in production"
        gems = []
        gems << GemfileEntry.new("redis", "~> 3.0", comment, {}, true)
        gems
      end

      def bundle_command(command)
        say_status :run, "bundle #{command}"

        # We are going to shell out rather than invoking Bundler::CLI.new(command)
        # because `rails new` loads the Thor gem and on the other hand bundler uses
        # its own vendored Thor, which could be a different version. Running both
        # things in the same process is a recipe for a night with paracetamol.
        #
        # We unset temporary bundler variables to load proper bundler and Gemfile.
        #
        # Thanks to James Tucker for the Gem tricks involved in this call.
        _bundle_command = Gem.bin_path("bundler", "bundle")

        require "bundler"
        Bundler.with_clean_env do
          full_command = %Q["#{Gem.ruby}" "#{_bundle_command}" #{command}]
          if options[:quiet]
            system(full_command, out: File::NULL)
          else
            system(full_command)
          end
        end
      end

      def bundle_install?
        !(options[:skip_gemfile] || options[:skip_bundle] || options[:pretend])
      end

      def spring_install?
        !options[:skip_spring] && !options.dev? && Process.respond_to?(:fork) && !RUBY_PLATFORM.include?("cygwin")
      end

      def depend_on_listen?
        !options[:skip_listen] && os_supports_listen_out_of_the_box?
      end

      def os_supports_listen_out_of_the_box?
        RbConfig::CONFIG["host_os"] =~ /darwin|linux/
      end

      def run_bundle
        bundle_command("install") if bundle_install?
      end

      def generate_spring_binstubs
        if bundle_install? && spring_install?
          bundle_command("exec spring binstub --all")
        end
      end

      def empty_directory_with_keep_file(destination, config = {})
        empty_directory(destination, config)
        keep_file(destination)
      end

      def keep_file(destination)
        create_file("#{destination}/.keep") if keeps?
      end
    end
  end
end<|MERGE_RESOLUTION|>--- conflicted
+++ resolved
@@ -67,16 +67,11 @@
         class_option :skip_listen,        type: :boolean, default: false,
                                           desc: "Don't generate configuration that depends on the listen gem"
 
-<<<<<<< HEAD
+        class_option :skip_coffee,        type: :boolean, default: false,
+                                          desc: "Don't use CoffeeScript"
+
         class_option :skip_javascript,    type: :boolean, aliases: "-J", default: false,
                                           desc: "Skip JavaScript files"
-=======
-        class_option :skip_coffee,        type: :boolean, default: false,
-                                          desc: "Don't use CoffeeScript"
-
-        class_option :skip_javascript,    type: :boolean, aliases: '-J', default: false,
-                                          desc: 'Skip JavaScript files'
->>>>>>> ea2bf991
 
         class_option :skip_turbolinks,    type: :boolean, default: false,
                                           desc: "Skip turbolinks gem"
