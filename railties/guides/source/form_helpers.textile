h2. Rails Form helpers

Forms in web applications are an essential interface for user input. However, form markup can quickly become tedious to write and maintain because of form control naming and their numerous attributes. Rails deals away with these complexities by providing view helpers for generating form markup. However, since they have different use-cases, developers are required to know all the differences between similar helper methods before putting them to use.

In this guide you will:

* Create search forms and similar kind of generic forms not representing any specific model in your application
* Make model-centric forms for creation and editing of specific database records
* Generate select boxes from multiple types of data
* Understand the date and time helpers Rails provides
* Learn what makes a file upload form different
* Find out where to look for complex forms

endprologue.

NOTE: This guide is not intended to be a complete documentation of available form helpers and their arguments. Please visit "the Rails API documentation":http://api.rubyonrails.org/ for a complete reference.


h3. Dealing with Basic Forms

The most basic form helper is +form_tag+.

<erb>
<%= form_tag do %>
  Form contents
<% end %>
</erb>

When called without arguments like this, it creates a form element that has the current page as its action and "post" as its method (some line breaks added for readability):

Sample output from +form_tag+:

<html>
<form action="/home/index" method="post">
  <div style="margin:0;padding:0">
    <input name="authenticity_token" type="hidden" value="f755bb0ed134b76c432144748a6d4b7a7ddf2b71" />
  </div>
  Form contents
</form>
</html>

If you carefully observe this output, you can see that the helper generated something you didn't specify: a +div+ element with a hidden input inside. This is a security feature of Rails called *cross-site request forgery protection* and form helpers generate it for every form whose action is not "get" (provided that this security feature is enabled). You can read more about this in the "Ruby On Rails Security Guide":./security.html#_cross_site_reference_forgery_csrf.

NOTE: Throughout this guide, this +div+ with the hidden input will be stripped away to have clearer code samples.

h4. A Generic Search Form

Probably the most minimal form often seen on the web is a search form with a single text input for search terms. This form consists of:

# a form element with "GET" method,
# a label for the input,
# a text input element, and
# a submit element.

IMPORTANT: Always use "GET" as the method for search forms. This allows users to bookmark a specific search and get back to it. More generally Rails encourages you to use the right HTTP verb for an action.

To create this form you will use +form_tag+, +label_tag+, +text_field_tag+, and +submit_tag+, respectively.

A basic search form

<html>
<%= form_tag(search_path, :method => "get") do %>
  <%= label_tag(:q, "Search for:") %>
  <%= text_field_tag(:q) %>
  <%= submit_tag("Search") %>
<% end %>
</html>

TIP: +search_path+ can be a named route specified in "routes.rb": <br /><tt>map.search "search", :controller => "search"</tt>

The above view code will result in the following markup:

<html>
<form action="/search" method="get">
  <label for="q">Search for:</label>
  <input id="q" name="q" type="text" />
  <input name="commit" type="submit" value="Search" />
</form>
</html>

Besides +text_field_tag+ and +submit_tag+, there is a similar helper for _every_ form control in HTML.

TIP: For every form input, an ID attribute is generated from its name ("q" in the example). These IDs can be very useful for CSS styling or manipulation of form controls with JavaScript.

h4. Multiple Hashes in Form Helper Calls

By now you've seen that the +form_tag+ helper accepts 2 arguments: the path for the action and an options hash. This hash specifies the method of form submission and HTML options such as the form element's class.

As with the +link_to+ helper, the path argument doesn't have to be given a string. It can be a hash of URL parameters that Rails' routing mechanism will turn into a valid URL. However, this is a bad way to pass multiple hashes as method arguments:

<ruby>
form_tag(:controller => "people", :action => "search", :method => "get", :class => "nifty_form")
# => <form action="/people/search?method=get&class=nifty_form" method="post">
</ruby>

Here you wanted to pass two hashes, but the Ruby interpreter sees only one hash, so Rails will construct a URL with extraneous parameters. The correct way of passing multiple hashes as arguments is to delimit the first hash (or both hashes) with curly brackets:

<ruby>
form_tag({:controller => "people", :action => "search"}, :method => "get", :class => "nifty_form")
# => <form action="/people/search" method="get" class="nifty_form">
</ruby>

This is a common pitfall when using form helpers, since many of them accept multiple hashes. So in future, if a helper produces unexpected output, make sure that you have delimited the hash parameters properly.

WARNING: Do not delimit the second hash without doing so with the first hash, otherwise your method invocation will result in an +expecting tASSOC+ syntax error.

h4. Helpers for Generating Form Elements

Rails provides a series of helpers for generating form elements such as checkboxes, text fields, radio buttons, and so on. These basic helpers, with names ending in <notextile>_tag</notextile> such as +text_field_tag+, +check_box_tag+, etc., generate just a single +&lt;input&gt;+ element. The first parameter to these is always the name of the input. In the controller this name will be the key in the +params+ hash used to get the value entered by the user. For example, if the form contains

<erb>
<%= text_field_tag(:query) %>
</erb>

then the controller code should use

<ruby>
params[:query]
</ruby>

to retrieve the value entered by the user. When naming inputs, be aware that Rails uses certain conventions that control whether values are at the top level of the +params+ hash, inside an array or a nested hash and so on. You can read more about them in the parameter_names section. For details on the precise usage of these helpers, please refer to the "API documentation":http://api.rubyonrails.org/classes/ActionView/Helpers/FormTagHelper.html.

h5. Checkboxes

Checkboxes are form controls that give the user a set of options they can enable or disable:

<erb>
<%= check_box_tag(:pet_dog) %>
  <%= label_tag(:pet_dog, "I own a dog") %>
<%= check_box_tag(:pet_cat) %>
  <%= label_tag(:pet_cat, "I own a cat") %>

output:

<input id="pet_dog" name="pet_dog" type="checkbox" value="1" />
  <label for="pet_dog">I own a dog</label>
<input id="pet_cat" name="pet_cat" type="checkbox" value="1" />
  <label for="pet_cat">I own a cat</label>
</erb>

The second parameter to +check_box_tag+ is the value of the input. This is the value that will be submitted by the browser if the checkbox is ticked (i.e. the value that will be present in the +params+ hash). With the above form you would check the value of +params[:pet_dog]+ and +params[:pet_cat]+ to see which pets the user owns.

h5. Radio Buttons

Radio buttons, while similar to checkboxes, are controls that specify a set of options in which they are mutually exclusive (i.e. the user can only pick one):

<erb>
<%= radio_button_tag(:age, "child") %>
  <%= label_tag(:age_child, "I am younger than 21") %>
<%= radio_button_tag(:age, "adult") %>
  <%= label_tag(:age_adult, "I'm over 21") %>

output:

<input id="age_child" name="age" type="radio" value="child" />
  <label for="age_child">I am younger than 21</label>
<input id="age_adult" name="age" type="radio" value="adult" />
  <label for="age_adult">I'm over 21</label>
</erb>

As with +check_box_tag+ the second parameter to +radio_button_tag+ is the value of the input. Because these two radio buttons share the same name (age) the user will only be able to select one and +params[:age]+ will contain either "child" or "adult".

IMPORTANT: Always use labels for each checkbox and radio button. They associate text with a specific option and provide a larger clickable region.

h4. Other Helpers of Interest

Other form controls worth mentioning are the text area, password input and hidden input:

<erb>
<%= text_area_tag(:message, "Hi, nice site", :size => "24x6") %>
<%= password_field_tag(:password) %>
<%= hidden_field_tag(:parent_id, "5") %>

output:

<textarea id="message" name="message" cols="24" rows="6">Hi, nice site</textarea>
<input id="password" name="password" type="password" />
<input id="parent_id" name="parent_id" type="hidden" value="5" />
</erb>

Hidden inputs are not shown to the user, but they hold data like any textual input. Values inside them can be changed with JavaScript.

TIP: If you're using password input fields (for any purpose), you might want to prevent their values showing up in application logs by activating +filter_parameter_logging(:password)+ in your ApplicationController.


h3. Dealing with Model Objects

h4. Model Object Helpers

A particularly common task for a form is editing or creating a model object. While the +*_tag+ helpers can certainly be used for this task they are somewhat verbose as for each tag you would have to ensure the correct parameter name is used and set the default value of the input appropriately. Rails provides helpers tailored to this task. These helpers lack the <notextile>_tag</notextile> suffix, for example +text_field+, +text_area+.

For these helpers the first argument is the name of an instance variable and the second is the name of a method (usually an attribute) to call on that object. Rails will set the value of the input control to the return value of that method for the object and set an appropriate input name. If your controller has defined +@person+ and that person's name is Henry then a form containing:

<erb>
<%= text_field(:person, :name) %>
</erb>

will produce output similar to

<erb>
<input id="person_name" name="person[name]" type="text" value="Henry"/>
</erb>

Upon form submission the value entered by the user will be stored in +params[:person][:name]+. The +params[:person]+ hash is suitable for passing to +Person.new+ or, if +@person+ is an instance of Person, +@person.update_attributes+. While the name of an attribute is the most common second parameter to these helpers this is not compulsory. In the example above, as long as person objects have a +name+ and a +name=+ method Rails will be happy.

WARNING: You must pass the name of an instance variable, i.e. +:person+ or +"person"+, not an actual instance of your model object.

Rails provides helpers for displaying the validation errors associated with a model object. These are covered in detail by the "Active Record Validations and Callbacks":./active_record_validations_callbacks.html#displaying-validation-errors-in-the-view guide.

h4. Binding a Form to an Object

While this is an increase in comfort it is far from perfect. If Person has many attributes to edit then we would be repeating the name of the edited object many times. What we want to do is somehow bind a form to a model object, which is exactly what +form_for+ does.

Assume we have a controller for dealing with articles +app/controllers/articles_controller.rb+:

<ruby>
def new
  @article = Article.new
end
</ruby>

The corresponding view +app/views/articles/new.html.erb+ using +form_for+ looks like this:

<erb>
<%= form_for @article, :url => { :action => "create" }, :html => {:class => "nifty_form"} do |f| %>
  <%= f.text_field :title %>
  <%= f.text_area :body, :size => "60x12" %>
  <%= submit_tag "Create" %>
<% end %>
</erb>

There are a few things to note here:

# +:article+ is the name of the model and +@article+ is the actual object being edited.
# There is a single hash of options. Routing options are passed in the +:url+ hash, HTML options are passed in the +:html+ hash.
# The +form_for+ method yields a *form builder* object (the +f+ variable).
# Methods to create form controls are called *on* the form builder object +f+

The resulting HTML is:

<html>
<form action="/articles/create" method="post" class="nifty_form">
  <input id="article_title" name="article[title]" size="30" type="text" />
  <textarea id="article_body" name="article[body]" cols="60" rows="12"></textarea>
  <input name="commit" type="submit" value="Create" />
</form>
</html>

The name passed to +form_for+ controls the key used in +params+ to access the form's values. Here the name is +article+ and so all the inputs have names of the form +article[<em>attribute_name</em>]+. Accordingly, in the +create+ action +params[:article]+ will be a hash with keys +:title+ and +:body+. You can read more about the significance of input names in the parameter_names section.

The helper methods called on the form builder are identical to the model object helpers except that it is not necessary to specify which object is being edited since this is already managed by the form builder.

You can create a similar binding without actually creating  +&lt;form&gt;+ tags with the +fields_for+ helper. This is useful for editing additional model objects with the same form. For example if you had a Person model with an associated ContactDetail model you could create a form for creating both like so:

<erb>
<%= form_for @person, :url => { :action => "create" } do |person_form| %>
  <%= person_form.text_field :name %>
  <%= fields_for @person.contact_detail do |contact_details_form| %>
    <%= contact_details_form.text_field :phone_number %>
  <% end %>
<% end %>
</erb>

which produces the following output:

<html>
<form action="/people/create" class="new_person" id="new_person" method="post">
  <input id="person_name" name="person[name]" size="30" type="text" />
  <input id="contact_detail_phone_number" name="contact_detail[phone_number]" size="30" type="text" />
</form>
</html>

The object yielded by +fields_for+ is a form builder like the one yielded by +form_for+ (in fact +form_for+ calls +fields_for+ internally).

h4. Relying on Record Identification

The Article model is directly available to users of the application, so -- following the best practices for developing with Rails -- you should declare it *a resource*:

<ruby>
map.resources :articles
</ruby>

TIP: Declaring a resource has a number of side-affects. See "Rails Routing From the Outside In":routing.html#resource-routing-the-rails-default for more information on setting up and using resources.

When dealing with RESTful resources, calls to +form_for+ can get significantly easier if you rely on *record identification*. In short, you can just pass the model instance and have Rails figure out model name and the rest:

<ruby>
## Creating a new article
# long-style:
form_for(:article, @article, :url => articles_path)
# same thing, short-style (record identification gets used):
form_for(@article)

## Editing an existing article
# long-style:
form_for(:article, @article, :url => article_path(@article), :html => { :method => "put" })
# short-style:
form_for(@article)
</ruby>

Notice how the short-style +form_for+ invocation is conveniently the same, regardless of the record being new or existing. Record identification is smart enough to figure out if the record is new by asking +record.new_record?+. It also selects the correct path to submit to and the name based on the class of the object.

Rails will also automatically set the +class+ and +id+ of the form appropriately: a form creating an article would have +id+ and +class+ +new_article+. If you were editing the article with id 23, the +class+ would be set to +edit_article+ and the id to +edit_article_23+. These attributes will be omitted for brevity in the rest of this guide.

WARNING: When you're using STI (single-table inheritance) with your models, you can't rely on record identification on a subclass if only their parent class is declared a resource. You will have to specify the model name, +:url+, and +:method+ explicitly.

h5. Dealing with Namespaces

If you have created namespaced routes, +form_for+ has a nifty shorthand for that too. If your application has an admin namespace then

<ruby>
form_for [:admin, @article]
</ruby>

will create a form that submits to the articles controller inside the admin namespace (submitting to +admin_article_path(@article)+ in the case of an update). If you have several levels of namespacing then the syntax is similar:

<ruby>
form_for [:admin, :management, @article]
</ruby>

For more information on Rails' routing system and the associated conventions, please see the "routing guide":routing.html.


h4. How do forms with PUT or DELETE methods work?

The Rails framework encourages RESTful design of your applications, which means you'll be making a lot of "PUT" and "DELETE" requests (besides "GET" and "POST"). However, most browsers _don't support_ methods other than "GET" and "POST" when it comes to submitting forms.

Rails works around this issue by emulating other methods over POST with a hidden input named +"_method"+, which is set to reflect the desired method:

<ruby>
form_tag(search_path, :method => "put")
</ruby>

output:

<html>
<form action="/search" method="post">
  <div style="margin:0;padding:0">
    <input name="_method" type="hidden" value="put" />
    <input name="authenticity_token" type="hidden" value="f755bb0ed134b76c432144748a6d4b7a7ddf2b71" />
  </div>
  ...
</html>

When parsing POSTed data, Rails will take into account the special +_method+ parameter and acts as if the HTTP method was the one specified inside it ("PUT" in this example).


h3. Making Select Boxes with Ease

Select boxes in HTML require a significant amount of markup (one +OPTION+ element for each option to choose from), therefore it makes the most sense for them to be dynamically generated.

Here is what the markup might look like:

<html>
<select name="city_id" id="city_id">
  <option value="1">Lisbon</option>
  <option value="2">Madrid</option>
  ...
  <option value="12">Berlin</option>
</select>
</html>

Here you have a list of cities whose names are presented to the user. Internally the application only wants to handle their IDs so they are used as the options' value attribute. Let's see how Rails can help out here.

h4. The Select and Option Tags

The most generic helper is +select_tag+, which -- as the name implies -- simply generates the +SELECT+ tag that encapsulates an options string:

<erb>
<%= select_tag(:city_id, '<option value="1">Lisbon</option>...') %>
</erb>

This is a start, but it doesn't dynamically create the option tags. You can generate option tags with the +options_for_select+ helper:

<erb>
<%= options_for_select([['Lisbon', 1], ['Madrid', 2], ...]) %>

output:

<option value="1">Lisbon</option>
<option value="2">Madrid</option>
...
</erb>

The first argument to +options_for_select+ is a nested array where each element has two elements: option text (city name) and option value (city id). The option value is what will be submitted to your controller. Often this will be the id of a corresponding database object but this does not have to be the case.

Knowing this, you can combine +select_tag+ and +options_for_select+ to achieve the desired, complete markup:

<erb>
<%= select_tag(:city_id, options_for_select(...)) %>
</erb>

+options_for_select+ allows you to pre-select an option by passing its value.

<erb>
<%= options_for_select([['Lisbon', 1], ['Madrid', 2], ...], 2) %>

output:

<option value="1">Lisbon</option>
<option value="2" selected="selected">Madrid</option>
...
</erb>

Whenever Rails sees that the internal value of an option being generated matches this value, it will add the +selected+ attribute to that option.

TIP: The second argument to +options_for_select+ must be exactly equal to the desired internal value. In particular if the value is the integer 2 you cannot pass "2" to +options_for_select+ -- you must pass 2. Be aware of values extracted from the +params+ hash as they are all strings.

h4. Select Boxes for Dealing with Models

In most cases form controls will be tied to a specific database model and as you might expect Rails provides helpers tailored for that purpose. Consistent with other form helpers, when dealing with models you drop the +_tag+ suffix from +select_tag+:

<ruby>
# controller:
@person = Person.new(:city_id => 2)
</ruby>

<erb>
# view:
<%= select(:person, :city_id, [['Lisbon', 1], ['Madrid', 2], ...]) %>
</erb>

Notice that the third parameter, the options array, is the same kind of argument you pass to +options_for_select+. One advantage here is that you don't have to worry about pre-selecting the correct city if the user already has one -- Rails will do this for you by reading from the +@person.city_id+ attribute.

As with other helpers, if you were to use the +select+ helper on a form builder scoped to the +@person+ object, the syntax would be:

<erb>
# select on a form builder
<%= f.select(:city_id, ...) %>
</erb>

WARNING: If you are using +select+ (or similar helpers such as +collection_select+, +select_tag+) to set a +belongs_to+ association you must pass the name of the foreign key (in the example above +city_id+), not the name of association itself.  If you specify +city+ instead of +city_id+ Active Record will raise an error along the lines of <tt> ActiveRecord::AssociationTypeMismatch: City(#17815740) expected, got String(#1138750) </tt> when you pass the +params+ hash to +Person.new+ or +update_attributes+. Another way of looking at this is that form helpers only edit attributes.  You should also be aware of the potential security ramifications of allowing users to edit foreign keys directly. You may wish to consider the use of +attr_protected+ and +attr_accessible+. For further details on this, see the "Ruby On Rails Security Guide":security.html#_mass_assignment.

h4. Option Tags from a Collection of Arbitrary Objects

Generating options tags with +options_for_select+ requires that you create an array containing the text and value for each option. But what if you had a City model (perhaps an Active Record one) and you wanted to generate option tags from a collection of those objects? One solution would be to make a nested array by iterating over them:

<erb>
<% cities_array = City.all.map { |city| [city.name, city.id] } %>
<%= options_for_select(cities_array) %>
</erb>

This is a perfectly valid solution, but Rails provides a less verbose alternative: +options_from_collection_for_select+. This helper expects a collection of arbitrary objects and two additional arguments: the names of the methods to read the option *value* and *text* from, respectively:

<erb>
<%= options_from_collection_for_select(City.all, :id, :name) %>
</erb>

As the name implies, this only generates option tags. To generate a working select box you would need to use it in conjunction with +select_tag+, just as you would with +options_for_select+. When working with model objects, just as +select+ combines +select_tag+ and +options_for_select+, +collection_select+ combines +select_tag+ with +options_from_collection_for_select+.

<erb>
<%= collection_select(:person, :city_id, City.all, :id, :name) %>
</erb>

To recap, +options_from_collection_for_select+ is to +collection_select+ what +options_for_select+ is to +select+.

NOTE: Pairs passed to +options_for_select+ should have the name first and the id second, however with +options_from_collection_for_select+ the first argument is the value method and the second the text method.

h4. Time Zone and Country Select

To leverage time zone support in Rails, you have to ask your users what time zone they are in. Doing so would require generating select options from a list of pre-defined TimeZone objects using +collection_select+, but you can simply use the +time_zone_select+ helper that already wraps this:

<erb>
<%= time_zone_select(:person, :time_zone) %>
</erb>

There is also +time_zone_options_for_select+ helper for a more manual (therefore more customizable) way of doing this. Read the API documentation to learn about the possible arguments for these two methods.

Rails _used_ to have a +country_select+ helper for choosing countries, but this has been extracted to the "country_select plugin":http://github.com/rails/country_select/tree/master. When using this, be aware that the exclusion or inclusion of certain names from the list can be somewhat controversial (and was the reason this functionality was extracted from Rails).

h3. Using Date and Time Form Helpers

The date and time helpers differ from all the other form helpers in two important respects:

# Dates and times are not representable by a single input element. Instead you have several, one for each component (year, month, day etc.) and so there is no single value in your +params+ hash with your date or time.
# Other helpers use the +_tag+ suffix to indicate whether a helper is a barebones helper or one that operates on model objects. With dates and times, +select_date+, +select_time+ and +select_datetime+ are the barebones helpers, +date_select+, +time_select+ and +datetime_select+ are the equivalent model object helpers.

Both of these families of helpers will create a series of select boxes for the different components (year, month, day etc.).

h4. Barebones Helpers

The +select_*+ family of helpers take as their first argument an instance of Date, Time or DateTime that is used as the currently selected value. You may omit this parameter, in which case the current date is used. For example

<erb>
<%= select_date Date.today, :prefix => :start_date %>
</erb>

outputs (with actual option values omitted for brevity)

<html>
<select id="start_date_year" name="start_date[year]"> ... </select>
<select id="start_date_month" name="start_date[month]"> ... </select>
<select id="start_date_day" name="start_date[day]"> ... </select>
</html>

The above inputs would result in +params[:start_date]+ being a hash with keys +:year+, +:month+, +:day+. To get an actual Time or Date object you would have to extract these values and pass them to the appropriate constructor, for example

<ruby>
Date.civil(params[:start_date][:year].to_i, params[:start_date][:month].to_i, params[:start_date][:day].to_i)
</ruby>

The +:prefix+ option is the key used to retrieve the hash of date components from the +params+ hash. Here it was set to +start_date+, if omitted it will default to +date+.

h4(#select-model-object-helpers). Model Object Helpers

+select_date+ does not work well with forms that update or create Active Record objects as Active Record expects each element of the +params+ hash to correspond to one attribute.
The model object helpers for dates and times submit parameters with special names,  when Active Record sees parameters with such names it knows they must be combined with the other parameters and given to a constructor appropriate to the column type. For example:

<erb>
<%= date_select :person, :birth_date %>
</erb>

outputs (with actual option values omitted for brevity)

<html>
<select id="person_birth_date_1i" name="person[birth_date(1i)]"> ... </select>
<select id="person_birth_date_2i" name="person[birth_date(2i)]"> ... </select>
<select id="person_birth_date_3i" name="person[birth_date(3i)]"> ... </select>
</html>

which results in a +params+ hash like

<ruby>
{:person => {'birth_date(1i)' => '2008', 'birth_date(2i)' => '11', 'birth_date(3i)' => '22'}}
</ruby>

When this is passed to +Person.new+ (or +update_attributes+), Active Record spots that these parameters should all be used to construct the +birth_date+ attribute and uses the suffixed information to determine in which order it should pass these parameters to functions such as +Date.civil+.

h4. Common Options

Both families of helpers use the same core set of functions to generate the individual select tags and so both accept largely the same options. In particular, by default Rails will generate year options 5 years either side of the current year. If this is not an appropriate range, the +:start_year+ and +:end_year+ options override this. For an exhaustive list of the available options, refer to the "API documentation":http://api.rubyonrails.org/classes/ActionView/Helpers/DateHelper.html.

As a rule of thumb you should be using +date_select+ when working with model objects and +select_date+ in other cases, such as a search form which filters results by date.

NOTE: In many cases the built-in date pickers are clumsy as they do not aid the user in working out the relationship between the date and the day of the week.

h4. Individual Components

Occasionally you need to display just a single date component such as a year or a month. Rails provides a series of helpers for this, one for each component +select_year+, +select_month+, +select_day+, +select_hour+, +select_minute+, +select_second+. These helpers are fairly straightforward. By default they will generate an input field named after the time component (for example "year" for +select_year+, "month" for +select_month+ etc.) although this can be overriden with the  +:field_name+ option. The +:prefix+ option works in the same way that it does for +select_date+ and +select_time+ and has the same default value.

The first parameter specifies which value should be selected and can either be an instance of a Date, Time or DateTime, in which case the relevant component will be extracted, or a numerical value. For example

<erb>
<%= select_year(2009) %>
<%= select_year(Time.now) %>
</erb>

will produce the same output if the current year is 2009 and the value chosen by the user can be retrieved by +params[:date][:year]+.

h3. Uploading Files

<<<<<<< HEAD
A common task is uploading some sort of file, whether it's a picture of a person or a CSV file containing data to process. The most important thing to remember with file uploads is that the form's encoding *MUST* be set to "multipart/form-data". If you're using +form_for+ just using +file_field+ inside of it does the trick, but if you're using +form_tag+ +:multi_part => true+ must passed as an HTML option, in the second options hash. If you forget to do this the file will not be uploaded.
=======
A common task is uploading some sort of file, whether it's a picture of a person or a CSV file containing data to process. The most important thing to remember with file uploads is that the rendered form's encoding *MUST* be set to "multipart/form-data". If you use +form_for+, this is done automatically. If you use +form_tag+, you must set it yourself, as per the following example.
>>>>>>> 5965219c

The following two forms both upload a file.

<erb>
<%= form_tag({:action => :upload}, :multipart => true) do %>
  <%= file_field_tag 'picture' %>
<% end %>

<%= form_for @person do |f| %>
  <%= f.file_field :picture %>
<% end %>
</erb>

NOTE: Since Rails 3.1, forms rendered using +form_for+ have their encoding set to <tt>multipart/form-data</tt> automatically once a +file_field+ is used inside the block. Previous versions required you to set this explicitly.

Rails provides the usual pair of helpers: the barebones +file_field_tag+ and the model oriented +file_field+. The only difference with other helpers is that you cannot set a default value for file inputs as this would have no meaning. As you would expect in the first case the uploaded file is in +params[:picture]+ and in the second case in +params[:person][:picture]+.

h4. What Gets Uploaded

The object in the +params+ hash is an instance of a subclass of IO. Depending on the size of the uploaded file it may in fact be a StringIO or an instance of File backed by a temporary file. In both cases the object will have an +original_filename+ attribute containing the name the file had on the user's computer and a +content_type+ attribute containing the MIME type of the uploaded file. The following snippet saves the uploaded content in +#{Rails.root}/public/uploads+ under the same name as the original file (assuming the form was the one in the previous example).

<ruby>
def upload
  uploaded_io = params[:person][:picture]
  File.open(Rails.root.join('public', 'uploads', uploaded_io.original_filename), 'w') do |file|
    file.write(uploaded_io.read)
  end
end
</ruby>

Once a file has been uploaded, there are a multitude of potential tasks, ranging from where to store the files (on disk, Amazon S3, etc) and associating them with models to resizing image files and generating thumbnails. The intricacies of this are beyond the scope of this guide, but there are several plugins designed to assist with these. Two of the better known ones are "Attachment-Fu":http://github.com/technoweenie/attachment_fu and "Paperclip":http://www.thoughtbot.com/projects/paperclip.

NOTE: If the user has not selected a file the corresponding parameter will be an empty string.

h4. Dealing with Ajax

Unlike other forms making an asynchronous file upload form is not as simple as replacing +form_for+ with +remote_form_for+. With an Ajax form the serialization is done by JavaScript running inside the browser and since JavaScript cannot read files from your hard drive the file cannot be uploaded. The most common workaround is to use an invisible iframe that serves as the target for the form submission.

h3. Customizing Form Builders

As mentioned previously the object yielded by +form_for+ and +fields_for+ is an instance of FormBuilder (or a subclass thereof). Form builders encapsulate the notion of displaying form elements for a single object. While you can of course write helpers for your forms in the usual way you can also subclass FormBuilder and add the helpers there. For example

<erb>
<%= form_for @person do |f| %>
  <%= text_field_with_label f, :first_name %>
<% end %>
</erb>

can be replaced with

<erb>
<%= form_for @person, :builder => LabellingFormBuilder do |f| %>
  <%= f.text_field :first_name %>
<% end %>
</erb>

by defining a LabellingFormBuilder class similar to the following:

<ruby>
class LabellingFormBuilder < ActionView::Helpers::FormBuilder
  def text_field(attribute, options={})
    label(attribute) + super
  end
end
</ruby>

If you reuse this frequently you could define a +labeled_form_for+ helper that automatically applies the +:builder => LabellingFormBuilder+ option.

The form builder used also determines what happens when you do

<erb>
<%= render :partial => f %>
</erb>

If +f+ is an instance of FormBuilder then this will render the +form+ partial, setting the partial's object to the form builder. If the form builder is of class LabellingFormBuilder then the +labelling_form+ partial would be rendered instead.

h3. Understanding Parameter Naming Conventions

As you've seen in the previous sections, values from forms can be at the top level of the +params+ hash or nested in another hash. For example in a standard +create+
action for a Person model, +params[:model]+ would usually be a hash of all the attributes for the person to create. The +params+ hash can also contain arrays, arrays of hashes and so on.

Fundamentally HTML forms don't know about any sort of structured data, all they generate is name–value pairs, where pairs are just plain strings. The arrays and hashes you see in your application are the result of some parameter naming conventions that Rails uses.

TIP: You may find you can try out examples in this section faster by using the console to directly invoke Rails' parameter parser. For example <tt> ActionController::UrlEncodedPairParser.parse_query_parameters "name=fred&phone=0123456789" # => {"name"=>"fred", "phone"=>"0123456789"} </tt>

h4. Basic Structures

The two basic structures are arrays and hashes. Hashes mirror the syntax used for accessing the value in +params+. For example if a form contains

<html>
<input id="person_name" name="person[name]" type="text" value="Henry"/>
</html>

the +params+ hash will contain

<erb>
{'person' => {'name' => 'Henry'}}
</erb>

and +params[:person][:name]+ will retrieve the submitted value in the controller.

Hashes can be nested as many levels as required, for example

<html>
<input id="person_address_city" name="person[address][city]" type="text" value="New York"/>
</html>

will result in the +params+ hash being

<ruby>
{'person' => {'address' => {'city' => 'New York'}}}
</ruby>

Normally Rails ignores duplicate parameter names. If the parameter name contains an empty set of square brackets [] then they will be accumulated in an array. If you wanted people to be able to input multiple phone numbers, you could place this in the form:

<html>
<input name="person[phone_number][]" type="text"/>
<input name="person[phone_number][]" type="text"/>
<input name="person[phone_number][]" type="text"/>
</html>

This would result in +params[:person][:phone_number]+ being an array.

h4. Combining Them

We can mix and match these two concepts. For example, one element of a hash might be an array as in the previous example, or you can have an array of hashes. For example a form might let you create any number of addresses by repeating the following form fragment

<html>
<input name="addresses[][line1]" type="text"/>
<input name="addresses[][line2]" type="text"/>
<input name="addresses[][city]" type="text"/>
</html>

This would result in +params[:addresses]+ being an array of hashes with keys +line1+, +line2+ and +city+. Rails decides to start accumulating values in a new hash whenever it encounters an input name that already exists in the current hash.

There's a restriction, however, while hashes can be nested arbitrarily, only one level of "arrayness" is allowed. Arrays can be usually replaced by hashes, for example instead of having an array of model objects one can have a hash of model objects keyed by their id, an array index or some other parameter.

WARNING: Array parameters do not play well with the +check_box+ helper. According to the HTML specification unchecked checkboxes submit no value. However it is often convenient for a checkbox to always submit a value. The +check_box+ helper fakes this by creating an auxiliary hidden input with the same name. If the checkbox is unchecked only the hidden input is submitted and if it is checked then both are submitted but the value submitted by the checkbox takes precedence. When working with array parameters this duplicate submission will confuse Rails since duplicate input names are how it decides when to start a new array element. It is preferable to either use +check_box_tag+ or to use hashes instead of arrays.

h4. Using Form Helpers

The previous sections did not use the Rails form helpers at all. While you can craft the input names yourself and pass them directly to helpers such as +text_field_tag+ Rails also provides higher level support. The two tools at your disposal here are the name parameter to +form_for+ and +fields_for+ and the +:index+ option that helpers take.

You might want to render a form with a set of edit fields for each of a person's addresses. For example:

<erb>
<%= form_for @person do |person_form| %>
  <%= person_form.text_field :name %>
  <% for address in @person.addresses %>
    <%= person_form.fields_for address, :index => address do |address_form|%>
      <%= address_form.text_field :city %>
    <% end %>
  <% end %>
<% end %>
</erb>

Assuming the person had two addresses, with ids 23 and 45 this would create output similar to this:

<html>
<form action="/people/1" class="edit_person" id="edit_person_1" method="post">
  <input id="person_name" name="person[name]" size="30" type="text" />
  <input id="person_address_23_city" name="person[address][23][city]" size="30" type="text" />
  <input id="person_address_45_city" name="person[address][45][city]" size="30" type="text" />
</form>
</html>

This will result in a +params+ hash that looks like

<ruby>
{'person' => {'name' => 'Bob', 'address' => {'23' => {'city' => 'Paris'}, '45' => {'city' => 'London'}}}}
</ruby>

Rails knows that all these inputs should be part of the person hash because you called +fields_for+ on the first form builder. By specifying an +:index+ option you're telling Rails that instead of naming the inputs +person[address][city]+ it should insert that index surrounded by [] between the address and the city. If you pass an Active Record object as we did then Rails will call +to_param+ on it, which by default returns the database id. This is often useful as it is then easy to locate which Address record should be modified. You can pass numbers with some other significance, strings or even +nil+ (which will result in an array parameter being created).

To create more intricate nestings, you can specify the first part of the input name (+person[address]+ in the previous example) explicitly, for example

<erb>
<%= fields_for 'person[address][primary]', address, :index => address do |address_form| %>
  <%= address_form.text_field :city %>
<% end %>
</erb>

will create inputs like

<html>
<input id="person_address_primary_1_city" name="person[address][primary][1][city]" size="30" type="text" value="bologna" />
</html>

As a general rule the final input name is the concatenation of the name given to +fields_for+/+form_for+, the index value and the name of the attribute. You can also pass an +:index+ option directly to helpers such as +text_field+, but it is usually less repetitive to specify this at the form builder level rather than on individual input controls.

As a shortcut you can append [] to the name and omit the +:index+ option. This is the same as specifying +:index => address+ so

<erb>
<%= fields_for 'person[address][primary][]', address do |address_form| %>
  <%= address_form.text_field :city %>
<% end %>
</erb>

produces exactly the same output as the previous example.

h3. Building Complex Forms

Many apps grow beyond simple forms editing a single object. For example when creating a Person you might want to allow the user to (on the same form) create multiple address records (home, work, etc.). When later editing that person the user should be able to add, remove or amend addresses as necessary. While this guide has shown you all the pieces necessary to handle this, Rails does not yet have a standard end-to-end way of accomplishing this, but many have come up with viable approaches. These include:

* As of Rails 2.3, Rails includes "Nested Attributes":./2_3_release_notes.html#nested-attributes and "Nested Object Forms":./2_3_release_notes.html#nested-object-forms
* Ryan Bates' series of Railscasts on "complex forms":http://railscasts.com/episodes/75
* Handle Multiple Models in One Form from "Advanced Rails Recipes":http://media.pragprog.com/titles/fr_arr/multiple_models_one_form.pdf
* Eloy Duran's "complex-forms-examples":http://github.com/alloy/complex-form-examples/ application
* Lance Ivy's "nested_assignment":http://github.com/cainlevy/nested_assignment/tree/master plugin and "sample application":http://github.com/cainlevy/complex-form-examples/tree/cainlevy
* James Golick's "attribute_fu":http://github.com/jamesgolick/attribute_fu plugin

h3. Changelog

"Lighthouse ticket":http://rails.lighthouseapp.com/projects/16213-rails-guides/tickets/1

* April 6, 2010: Fixed document to validate XHTML 1.0 Strict. "Jaime Iniesta":http://jaimeiniesta.com

h3. Authors

* Mislav Marohnić <mislav.marohnic@gmail.com>
* "Frederick Cheung":credits.html#fcheung<|MERGE_RESOLUTION|>--- conflicted
+++ resolved
@@ -549,11 +549,7 @@
 
 h3. Uploading Files
 
-<<<<<<< HEAD
-A common task is uploading some sort of file, whether it's a picture of a person or a CSV file containing data to process. The most important thing to remember with file uploads is that the form's encoding *MUST* be set to "multipart/form-data". If you're using +form_for+ just using +file_field+ inside of it does the trick, but if you're using +form_tag+ +:multi_part => true+ must passed as an HTML option, in the second options hash. If you forget to do this the file will not be uploaded.
-=======
 A common task is uploading some sort of file, whether it's a picture of a person or a CSV file containing data to process. The most important thing to remember with file uploads is that the rendered form's encoding *MUST* be set to "multipart/form-data". If you use +form_for+, this is done automatically. If you use +form_tag+, you must set it yourself, as per the following example.
->>>>>>> 5965219c
 
 The following two forms both upload a file.
 
