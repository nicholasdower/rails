--- conflicted
+++ resolved
@@ -44,11 +44,7 @@
 
       include PrototypeHelper
 
-<<<<<<< HEAD
-      # Returns a link of the given +name+ that will trigger a JavaScript +function+ using the 
-=======
       # Returns a link of the given +name+ that will trigger a JavaScript +function+ using the
->>>>>>> 10d9fe4b
       # onclick handler and return false after the fact.
       #
       # The first argument +name+ is used as the link text.
@@ -101,13 +97,8 @@
 
         content_tag(:a, name, html_options.merge(:href => href, :onclick => onclick))
       end
-<<<<<<< HEAD
-      
-      # Returns a button with the given +name+ text that'll trigger a JavaScript +function+ using the 
-=======
 
       # Returns a button with the given +name+ text that'll trigger a JavaScript +function+ using the
->>>>>>> 10d9fe4b
       # onclick handler.
       #
       # The first argument +name+ is used as the button's value or display text.
