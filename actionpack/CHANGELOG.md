<<<<<<< HEAD
*   Replaces (back)slashes in failure screenshot image paths with dashes.

    If a failed test case contained a slash or a backslash, a screenshot would be created in a
    nested directory, causing issues with `tmp:clear`.

    *Damir Zekic*
=======
*  `respond_to#any` no longer returns a response's Content-Type based on the
   request format but based on the block given.

   Example:

   ```ruby
     def my_action
       respond_to do |format|
         format.any { render(json: { foo: 'bar' }) }
       end
     end

     get('my_action.csv')
   ```
   The previous behaviour was to respond with a `text/csv` Content-Type which
   is inaccurate since a JSON response is being rendered.
   Now it correctly returns a `application/json` Content-Type.

   * Edouard Chin*
>>>>>>> 42c51576

*   Add `params.member?` to mimic Hash behavior

    *Younes Serraj*

*   `process_action.action_controller` notifications now include the following in their payloads:

    * `:request` - the `ActionDispatch::Request`
    * `:response` - the `ActionDispatch::Response`

    *George Claghorn*

*   Updated `ActionDispatch::Request.remote_ip` setter to clear set the instance
    `remote_ip` to `nil` before setting the header that the value is derived
    from.

    Fixes https://github.com/rails/rails/issues/37383

    *Norm Provost*

*   `ActionController::Base.log_at` allows setting a different log level per request.

    ```ruby
    # Use the debug level if a particular cookie is set.
    class ApplicationController < ActionController::Base
      log_at :debug, if: -> { cookies[:debug] }
    end
    ```

    *George Claghorn*

*   Allow system test screen shots to be taken more than once in
    a test by prefixing the file name with an incrementing counter.

    Add an environment variable `RAILS_SYSTEM_TESTING_SCREENSHOT_HTML` to
    enable saving of HTML during a screenshot in addition to the image.
    This uses the same image name, with the extension replaced with `.html`

    *Tom Fakes*

*   Add `Vary: Accept` header when using `Accept` header for response

    For some requests like `/users/1`, Rails uses requests' `Accept`
    header to determine what to return. And if we don't add `Vary`
    in the response header, browsers might accidentally cache different
    types of content, which would cause issues: e.g. javascript got displayed
    instead of html content. This PR fixes these issues by adding `Vary: Accept`
    in these types of requests. For more detailed problem description, please read:

    https://github.com/rails/rails/pull/36213

    Fixes #25842

    *Stan Lo*

*   Fix IntegrationTest `follow_redirect!` to follow redirection using the same HTTP verb when following
    a 307 redirection.

    *Edouard Chin*

*   System tests require Capybara 3.26 or newer.

    *George Claghorn*

*   Reduced log noise handling ActionController::RoutingErrors.

    *Alberto Fernández-Capel*

*   Add DSL for configuring HTTP Feature Policy

    This new DSL provides a way to configure an HTTP Feature Policy at a
    global or per-controller level. Full details of HTTP Feature Policy
    specification and guidelines can be found at MDN:

    https://developer.mozilla.org/en-US/docs/Web/HTTP/Headers/Feature-Policy

    Example global policy

    ```
    Rails.application.config.feature_policy do |f|
      f.camera      :none
      f.gyroscope   :none
      f.microphone  :none
      f.usb         :none
      f.fullscreen  :self
      f.payment     :self, "https://secure.example.com"
    end
    ```

    Example controller level policy

    ```
    class PagesController < ApplicationController
      feature_policy do |p|
        p.geolocation "https://example.com"
      end
    end
    ```

    *Jacob Bednarz*

*   Add the ability to set the CSP nonce only to the specified directives.

    Fixes #35137.

    *Yuji Yaginuma*

*   Keep part when scope option has value.

    When a route was defined within an optional scope, if that route didn't
    take parameters the scope was lost when using path helpers. This commit
    ensures scope is kept both when the route takes parameters or when it
    doesn't.

    Fixes #33219.

    *Alberto Almagro*

*   Added `deep_transform_keys` and `deep_transform_keys!` methods to ActionController::Parameters.

    *Gustavo Gutierrez*

*   Calling `ActionController::Parameters#transform_keys`/`!` without a block now returns
    an enumerator for the parameters instead of the underlying hash.

    *Eugene Kenny*

*   Fix strong parameters blocks all attributes even when only some keys are invalid (non-numerical).
    It should only block invalid key's values instead.

    *Stan Lo*


Please check [6-0-stable](https://github.com/rails/rails/blob/6-0-stable/actionpack/CHANGELOG.md) for previous changes.<|MERGE_RESOLUTION|>--- conflicted
+++ resolved
@@ -1,11 +1,3 @@
-<<<<<<< HEAD
-*   Replaces (back)slashes in failure screenshot image paths with dashes.
-
-    If a failed test case contained a slash or a backslash, a screenshot would be created in a
-    nested directory, causing issues with `tmp:clear`.
-
-    *Damir Zekic*
-=======
 *  `respond_to#any` no longer returns a response's Content-Type based on the
    request format but based on the block given.
 
@@ -25,7 +17,13 @@
    Now it correctly returns a `application/json` Content-Type.
 
    * Edouard Chin*
->>>>>>> 42c51576
+
+*   Replaces (back)slashes in failure screenshot image paths with dashes.
+
+    If a failed test case contained a slash or a backslash, a screenshot would be created in a
+    nested directory, causing issues with `tmp:clear`.
+
+    *Damir Zekic*
 
 *   Add `params.member?` to mimic Hash behavior
 
