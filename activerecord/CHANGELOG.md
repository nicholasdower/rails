--- conflicted
+++ resolved
@@ -1,7 +1,3 @@
-<<<<<<< HEAD
-*   Add a deprecation warning when `prepared_statements` configuration is not
-    set for the mysql2 adapter.
-=======
 *   Fix migration compatibility to create SQLite references/belongs_to column as integer when migration version is 6.0.
 
     Reference/belongs_to in migrations with version 6.0 were creating columns as
@@ -9,1068 +5,8 @@
 
     *Marcelo Lauxen*
 
-*   Add `authenticate_by` when using `has_secure_password`.
-
-    `authenticate_by` is intended to replace code like the following, which
-    returns early when a user with a matching email is not found:
-
-    ```ruby
-    User.find_by(email: "...")&.authenticate("...")
-    ```
-
-    Such code is vulnerable to timing-based enumeration attacks, wherein an
-    attacker can determine if a user account with a given email exists. After
-    confirming that an account exists, the attacker can try passwords associated
-    with that email address from other leaked databases, in case the user
-    re-used a password across multiple sites (a common practice). Additionally,
-    knowing an account email address allows the attacker to attempt a targeted
-    phishing ("spear phishing") attack.
-
-    `authenticate_by` addresses the vulnerability by taking the same amount of
-    time regardless of whether a user with a matching email is found:
-
-    ```ruby
-    User.authenticate_by(email: "...", password: "...")
-    ```
-
-    *Jonathan Hefner*
-
-*   Remove deprecated `ActiveRecord::DatabaseConfigurations::DatabaseConfig#spec_name`.
-
-    *Rafael Mendonça França*
-
-*   Remove deprecated `ActiveRecord::Connection#in_clause_length`.
-
-    *Rafael Mendonça França*
-
-*   Remove deprecated `ActiveRecord::Connection#allowed_index_name_length`.
-
-    *Rafael Mendonça França*
-
-*   Remove deprecated `ActiveRecord::Base#remove_connection`.
-
-    *Rafael Mendonça França*
-
-*   Load STI Models in fixtures
-
-    Data from Fixtures now loads based on the specific class for models with
-    Single Table Inheritance. This affects enums defined in subclasses, previously
-    the value of these fields was not parsed and remained `nil`
-
-    *Andres Howard*
-
-*   `#authenticate` returns false when the password is blank instead of raising an error.
-
-    *Muhammad Muhammad Ibrahim*
-
-*   Fix `ActiveRecord::QueryMethods#in_order_of` behavior for integer enums.
-
-    `ActiveRecord::QueryMethods#in_order_of` didn't work as expected for enums stored as integers in the database when passing an array of strings or symbols as the order argument. This unexpected behavior occurred because the string or symbol values were not casted to match the integers in the database.
-
-    The following example now works as expected:
-
-    ```ruby
-    class Book < ApplicationRecord
-      enum status: [:proposed, :written, :published]
-    end
-
-    Book.in_order_of(:status, %w[written published proposed])
-    ```
-
-    *Alexandre Ruban*
-
-*   Ignore persisted in-memory records when merging target lists.
-
-    *Kevin Sjöberg*
-
-*   Add a new option `:update_only` to `upsert_all` to configure the list of columns to update in case of conflict.
-
-    Before, you could only customize the update SQL sentence via `:on_duplicate`. There is now a new option `:update_only` that lets you provide a list of columns to update in case of conflict:
-
-    ```ruby
-    Commodity.upsert_all(
-      [
-        { id: 2, name: "Copper", price: 4.84 },
-        { id: 4, name: "Gold", price: 1380.87 },
-        { id: 6, name: "Aluminium", price: 0.35 }
-      ],
-      update_only: [:price] # Only prices will be updated
-    )
-    ```
-
-    *Jorge Manrubia*
-
-*   Remove deprecated `ActiveRecord::Result#map!` and `ActiveRecord::Result#collect!`.
-
-    *Rafael Mendonça França*
-
-*   Remove deprecated `ActiveRecord::Base.configurations.to_h`.
-
-    *Rafael Mendonça França*
-
-*   Remove deprecated `ActiveRecord::Base.configurations.default_hash`.
-
-    *Rafael Mendonça França*
-
-*   Remove deprecated `ActiveRecord::Base.arel_attribute`.
-
-    *Rafael Mendonça França*
-
-*   Remove deprecated `ActiveRecord::Base.connection_config`.
-
-    *Rafael Mendonça França*
-
-*   Filter attributes in SQL logs
-
-    Previously, SQL queries in logs containing `ActiveRecord::Base.filter_attributes` were not filtered.
-
-    Now, the filter attributes will be masked `[FILTERED]` in the logs when `prepared_statement` is enabled.
-
-    ```
-    # Before:
-      Foo Load (0.2ms)  SELECT "foos".* FROM "foos" WHERE "foos"."passw" = ? LIMIT ?  [["passw", "hello"], ["LIMIT", 1]]
-
-    # After:
-      Foo Load (0.5ms)  SELECT "foos".* FROM "foos" WHERE "foos"."passw" = ? LIMIT ?  [["passw", "[FILTERED]"], ["LIMIT", 1]]
-    ```
-
-    *Aishwarya Subramanian*
-
-*   Remove deprecated `Tasks::DatabaseTasks.spec`.
-
-    *Rafael Mendonça França*
-
-*   Remove deprecated `Tasks::DatabaseTasks.current_config`.
-
-    *Rafael Mendonça França*
-
-*   Deprecate `Tasks::DatabaseTasks.schema_file_type`.
-
-    *Rafael Mendonça França*
-
-*   Remove deprecated `Tasks::DatabaseTasks.dump_filename`.
-
-    *Rafael Mendonça França*
-
-*   Remove deprecated `Tasks::DatabaseTasks.schema_file`.
-
-    *Rafael Mendonça França*
-
-*   Remove deprecated `environment` and `name` arguments from `Tasks::DatabaseTasks.schema_up_to_date?`.
-
-    *Rafael Mendonça França*
-
-*   Merging conditions on the same column no longer maintain both conditions,
-    and will be consistently replaced by the latter condition.
-
-    ```ruby
-    # Rails 6.1 (IN clause is replaced by merger side equality condition)
-    Author.where(id: [david.id, mary.id]).merge(Author.where(id: bob)) # => [bob]
-    # Rails 6.1 (both conflict conditions exists, deprecated)
-    Author.where(id: david.id..mary.id).merge(Author.where(id: bob)) # => []
-    # Rails 6.1 with rewhere to migrate to Rails 7.0's behavior
-    Author.where(id: david.id..mary.id).merge(Author.where(id: bob), rewhere: true) # => [bob]
-    # Rails 7.0 (same behavior with IN clause, mergee side condition is consistently replaced)
-    Author.where(id: [david.id, mary.id]).merge(Author.where(id: bob)) # => [bob]
-    Author.where(id: david.id..mary.id).merge(Author.where(id: bob)) # => [bob]
-
-    *Rafael Mendonça França*
-
-*   Remove deprecated support to `Model.reorder(nil).first` to search using non-deterministic order.
-
-    *Rafael Mendonça França*
-
-*   Remove deprecated rake tasks:
-
-    * `db:schema:load_if_ruby`
-    * `db:structure:dump`
-    * `db:structure:load`
-    * `db:structure:load_if_sql`
-    * `db:structure:dump:#{name}`
-    * `db:structure:load:#{name}`
-    * `db:test:load_structure`
-    * `db:test:load_structure:#{name}`
-
-    *Rafael Mendonça França*
-
-*   Remove deprecated `DatabaseConfig#config` method.
-
-    *Rafael Mendonça França*
-
-*   Rollback transactions when the block returns earlier than expected.
-
-    Before this change, when a transaction block returned early, the transaction would be committed.
-
-    The problem is that timeouts triggered inside the transaction block was also making the incomplete transaction
-    to be committed, so in order to avoid this mistake, the transaction block is rolled back.
-
-    *Rafael Mendonça França*
-
-*   Add middleware for automatic shard swapping.
-
-    Provides a basic middleware to perform automatic shard swapping. Applications will provide a resolver which will determine for an individual request which shard should be used. Example:
-
-    ```ruby
-    config.active_record.shard_resolver = ->(request) {
-      subdomain = request.subdomain
-      tenant = Tenant.find_by_subdomain!(subdomain)
-      tenant.shard
-    }
-    ```
-
-    See guides for more details.
-
-    *Eileen M. Uchitelle*, *John Crepezzi*
-
-*   Remove deprecated support to pass a column to `type_cast`.
-
-    *Rafael Mendonça França*
-
-*   Remove deprecated support to type cast to database values `ActiveRecord::Base` objects.
-
-    *Rafael Mendonça França*
-
-*   Remove deprecated support to quote `ActiveRecord::Base` objects.
-
-    *Rafael Mendonça França*
-
-*   Remove deprecacated support to resolve connection using `"primary"` as connection specification name.
-
-    *Rafael Mendonça França*
-
-*   Remove deprecation warning when using `:interval` column is used in PostgreSQL database.
-
-    Now, interval columns will return `ActiveSupport::Duration` objects instead of strings.
-
-    To keep the old behavior, you can add this line to your model:
-
-    ```ruby
-    attribute :column, :string
-    ```
-
-    *Rafael Mendonça França*
-
-*   Remove deprecated support to YAML load `ActiveRecord::Base` instance in the Rails 4.2 and 4.1 formats.
-
-    *Rafael Mendonça França*
-
-*   Remove deprecated option `:spec_name` in the `configs_for` method.
-
-    *Rafael Mendonça França*
-
-*   Remove deprecated  `ActiveRecord::Base.allow_unsafe_raw_sql`.
-
-    *Rafael Mendonça França*
-
-*   Fix regression bug that caused ignoring additional conditions for preloading has_many-through relations.
-
-    Fixes #43132
-
-    *Alexander Pauly*
-
-*   Fix `has_many` inversing recursion on models with recursive associations.
-
-    *Gannon McGibbon*
-
-*   Add `accepts_nested_attributes_for` support for `delegated_type`
-
-    ```ruby
-    class Entry < ApplicationRecord
-      delegated_type :entryable, types: %w[ Message Comment ]
-      accepts_nested_attributes_for :entryable
-    end
-
-    entry = Entry.create(entryable_type: 'Message', entryable_attributes: { content: 'Hello world' })
-    # => #<Entry:0x00>
-    # id: 1
-    # entryable_id: 1,
-    # entryable_type: 'Message'
-    # ...>
-
-    entry.entryable
-    # => #<Message:0x01>
-    # id: 1
-    # content: 'Hello world'
-    # ...>
-    ```
-
-    Previously it would raise an error:
-
-    ```ruby
-    Entry.create(entryable_type: 'Message', entryable_attributes: { content: 'Hello world' })
-    # ArgumentError: Cannot build association `entryable'. Are you trying to build a polymorphic one-to-one association?
-    ```
-
-    *Sjors Baltus*
-
-*   Use subquery for DELETE with GROUP_BY and HAVING clauses.
-
-    Prior to this change, deletes with GROUP_BY and HAVING were returning an error.
-
-    After this change, GROUP_BY and HAVING are valid clauses in DELETE queries, generating the following query:
-
-    ```sql
-    DELETE FROM "posts" WHERE "posts"."id" IN (
-        SELECT "posts"."id" FROM "posts" INNER JOIN "comments" ON "comments"."post_id" = "posts"."id" GROUP BY "posts"."id" HAVING (count(comments.id) >= 2))
-    )  [["flagged", "t"]]
-    ```
-
-    *Ignacio Chiazzo Cardarello*
-
-*   Use subquery for UPDATE with GROUP_BY and HAVING clauses.
-
-    Prior to this change, updates with GROUP_BY and HAVING were being ignored, generating a SQL like this:
-
-    ```sql
-    UPDATE "posts" SET "flagged" = ? WHERE "posts"."id" IN (
-        SELECT "posts"."id" FROM "posts" INNER JOIN "comments" ON "comments"."post_id" = "posts"."id"
-    )  [["flagged", "t"]]
-    ```
-
-    After this change, GROUP_BY and HAVING clauses are used as a subquery in updates, like this:
-
-    ```sql
-    UPDATE "posts" SET "flagged" = ? WHERE "posts"."id" IN (
-        SELECT "posts"."id" FROM "posts" INNER JOIN "comments" ON "comments"."post_id" = "posts"."id"
-        GROUP BY posts.id HAVING (count(comments.id) >= 2)
-    )  [["flagged", "t"]]
-    ```
-
-    *Ignacio Chiazzo Cardarello*
-
-*   Add support for setting the filename of the schema or structure dump in the database config.
-
-    Applications may now set their the filename or path of the schema / structure dump file in their database configuration.
-
-
-    ```yaml
-    production:
-      primary:
-        database: my_db
-        schema_dump: my_schema_dump_filename.rb
-      animals:
-        database: animals_db
-        schema_dump: false
-    ```
-
-    The filename set in `schema_dump` will be used by the application. If set to `false` the schema will not be dumped. The database tasks are responsible for adding the database directory to the filename. If a full path is provided, the Rails tasks will use that instead of `ActiveRecord::DatabaseTasks.db_dir`.
-
-    *Eileen M. Uchitelle*, *Ryan Kerr*
-
-*   Add `ActiveRecord::Base.prohibit_shard_swapping` to prevent attempts to change the shard within a block.
-
-    *John Crepezzi*, *Eileen M. Uchitelle*
-
-*   Filter unchanged attributes with default function from insert query when `partial_inserts` is disabled.
-
-    *Akshay Birajdar*, *Jacopo Beschi*
-
-*   Add support for FILTER clause (SQL:2003) to Arel.
-
-    Currently supported by PostgreSQL 9.4+ and SQLite 3.30+.
-
-    *Andrey Novikov*
-
-*   Automatically set timestamps on record creation during bulk insert/upsert
-
-    Prior to this change, only updates during an upsert operation (e.g. `upsert_all`) would touch timestamps (`updated_{at,on}`). Now, record creations also touch timestamp columns (`{created,updated}_{at,on}`).
-
-    This behaviour is controlled by the `<model>.record_timestamps` config, matching the behaviour of `create`, `update`, etc. It can also be overridden by using the `record_timestamps:` keyword argument.
-
-    Note that this means `upsert_all` on models with `record_timestamps = false` will no longer touch `updated_{at,on}` automatically.
-
-    *Sam Bostock*
-
-*   Don't require `role` when passing `shard` to `connected_to`.
-
-    `connected_to` can now be called with a `shard` only. Note that `role` is still inherited if `connected_to` calls are nested.
-
-    *Eileen M. Uchitelle*
-
-*   Add option to lazily load the schema cache on the connection.
-
-    Previously, the only way to load the schema cache in Active Record was through the Railtie on boot. This option provides the ability to load the schema cache on the connection after it's been established. Loading the cache lazily on the connection can be beneficial for Rails applications that use multiple databases because it will load the cache at the time the connection is established. Currently Railties doesn't have access to the connections before boot.
-
-    To use the cache, set `config.active_record.lazily_load_schema_cache = true` in your application configuration. In addition a `schema_cache_path` should be set in your database configuration if you don't want to use the default "db/schema_cache.yml" path.
-
-    *Eileen M. Uchitelle*
-
-*   Allow automatic `inverse_of` detection for associations with scopes.
-
-    Automatic `inverse_of` detection now works for associations with scopes. For
-    example, the `comments` association here now automatically detects
-    `inverse_of: :post`, so we don't need to pass that option:
-
-    ```ruby
-    class Post < ActiveRecord::Base
-      has_many :comments, -> { visible }
-    end
-
-    class Comment < ActiveRecord::Base
-      belongs_to :post
-    end
-    ```
-
-    Note that the automatic detection still won't work if the inverse
-    association has a scope. In this example a scope on the `post` association
-    would still prevent Rails from finding the inverse for the `comments`
-    association.
-
-    This will be the default for new apps in Rails 7. To opt in:
-
-    ```ruby
-    config.active_record.automatic_scope_inversing = true
-    ```
-
-    *Daniel Colson*, *Chris Bloom*
-
-*   Accept optional transaction args to `ActiveRecord::Locking::Pessimistic#with_lock`
-
-    `#with_lock` now accepts transaction options like `requires_new:`,
-    `isolation:`, and `joinable:`
-
-*   Adds support for deferrable foreign key constraints in PostgreSQL.
-
-    By default, foreign key constraints in PostgreSQL are checked after each statement. This works for most use cases,
-    but becomes a major limitation when creating related records before the parent record is inserted into the database.
-    One example of this is looking up / creating a person via one or more unique alias.
-
-    ```ruby
-    Person.transaction do
-      alias = Alias
-        .create_with(user_id: SecureRandom.uuid)
-        .create_or_find_by(name: "DHH")
-
-      person = Person
-        .create_with(name: "David Heinemeier Hansson")
-        .create_or_find_by(id: alias.user_id)
-    end
-    ```
-
-    Using the default behavior, the transaction would fail when executing the first `INSERT` statement.
-
-    By passing the `:deferrable` option to the `add_foreign_key` statement in migrations, it's possible to defer this
-    check.
-
-    ```ruby
-    add_foreign_key :aliases, :person, deferrable: true
-    ```
-
-    Passing `deferrable: true` doesn't change the default behavior, but allows manually deferring the check using
-    `SET CONSTRAINTS ALL DEFERRED` within a transaction. This will cause the foreign keys to be checked after the
-    transaction.
-
-    It's also possible to adjust the default behavior from an immediate check (after the statement), to a deferred check
-    (after the transaction):
-
-    ```ruby
-    add_foreign_key :aliases, :person, deferrable: :deferred
-    ```
-
-    *Benedikt Deicke*
-
-*   Allow configuring Postgres password through the socket URL.
-
-    For example:
-    ```ruby
-    ActiveRecord::DatabaseConfigurations::UrlConfig.new(
-      :production, :production, 'postgres:///?user=user&password=secret&dbname=app', {}
-    ).configuration_hash
-    ```
-
-    will now return,
-
-    ```ruby
-    { :user=>"user", :password=>"secret", :dbname=>"app", :adapter=>"postgresql" }
-    ```
-
-    *Abeid Ahmed*
-
-*   PostgreSQL: support custom enum types
-
-    In migrations, use `create_enum` to add a new enum type, and `t.enum` to add a column.
-
-    ```ruby
-    def up
-      create_enum :mood, ["happy", "sad"]
-
-      change_table :cats do |t|
-        t.enum :current_mood, enum_type: "mood", default: "happy", null: false
-      end
-    end
-    ```
-
-    Enums will be presented correctly in `schema.rb`. Note that this is only supported by
-    the PostgreSQL adapter.
-
-    *Alex Ghiculescu*
-
-* Avoid COMMENT statements in PostgreSQL structure dumps
-
-    COMMENT statements are now omitted from the output of `db:structure:dump` when using PostgreSQL >= 11.
-    This allows loading the dump without a pgsql superuser account.
-
-    Fixes #36816, #43107.
-
-    *Janosch Müller*
-
-*   Add support for generated columns in PostgreSQL adapter
-
-    Generated columns are supported since version 12.0 of PostgreSQL. This adds
-    support of those to the PostgreSQL adapter.
-
-    ```ruby
-    create_table :users do |t|
-      t.string :name
-      t.virtual :name_upcased, type: :string, as: 'upper(name)', stored: true
-    end
-    ```
-
-    *Michał Begejowicz*
-
-
-## Rails 7.0.0.alpha2 (September 15, 2021) ##
-
-*   No changes.
-
-
-## Rails 7.0.0.alpha1 (September 15, 2021) ##
-
-*   Remove warning when overwriting existing scopes
-
-    Removes the following unnecessary warning message that appeared when overwriting existing scopes
-
-    ```
-    Creating scope :my_scope_name. Overwriting existing method "MyClass.my_scope_name" when overwriting existing scopes
-    ```
-
-     *Weston Ganger*
-
-*   Use full precision for `updated_at` in `insert_all`/`upsert_all`
-
-    `CURRENT_TIMESTAMP` provides differing precision depending on the database,
-    and not all databases support explicitly specifying additional precision.
-
-    Instead, we delegate to the new `connection.high_precision_current_timestamp`
-    for the SQL to produce a high precision timestamp on the current database.
-
-    Fixes #42992
-
-    *Sam Bostock*
-
-* Add ssl support for postgresql database tasks
-
-    Add `PGSSLMODE`, `PGSSLCERT`, `PGSSLKEY` and `PGSSLROOTCERT` to pg_env from database config
-    when running postgresql database tasks.
-
-    ```yaml
-    # config/database.yml
-
-    production:
-      sslmode: verify-full
-      sslcert: client.crt
-      sslkey: client.key
-      sslrootcert: ca.crt
-    ```
-
-    Environment variables
-
-    ```
-    PGSSLMODE=verify-full
-    PGSSLCERT=client.crt
-    PGSSLKEY=client.key
-    PGSSLROOTCERT=ca.crt
-    ```
-
-    Fixes #42994
-
-    *Michael Bayucot*
-
-*   Avoid scoping update callbacks in `ActiveRecord::Relation#update!`.
-
-    Making it consistent with how scoping is applied only to the query in `ActiveRecord::Relation#update`
-    and not also to the callbacks from the update itself.
-
-    *Dylan Thacker-Smith*
-
-*   Fix 2 cases that inferred polymorphic class from the association's `foreign_type`
-    using `String#constantize` instead of the model's `polymorphic_class_for`.
-
-    When updating a polymorphic association, the old `foreign_type` was not inferred correctly when:
-    1. `touch`ing the previously associated record
-    2. updating the previously associated record's `counter_cache`
-
-    *Jimmy Bourassa*
-
-*   Add config option for ignoring tables when dumping the schema cache.
-
-    Applications can now be configured to ignore certain tables when dumping the schema cache.
-
-    The configuration option can table an array of tables:
-
-    ```ruby
-    config.active_record.schema_cache_ignored_tables = ["ignored_table", "another_ignored_table"]
-    ```
-
-    Or a regex:
-
-    ```ruby
-    config.active_record.schema_cache_ignored_tables = [/^_/]
-    ```
-
-    *Eileen M. Uchitelle*
-
-*   Make schema cache methods return consistent results.
-
-    Previously the schema cache methods `primary_keys`, `columns`, `columns_hash`, and `indexes`
-    would behave differently than one another when a table didn't exist and differently across
-    database adapters. This change unifies the behavior so each method behaves the same regardless
-    of adapter.
-
-    The behavior now is:
-
-    `columns`: (unchanged) raises a db error if the table does not exist.
-    `columns_hash`: (unchanged) raises a db error if the table does not exist.
-    `primary_keys`: (unchanged) returns `nil` if the table does not exist.
-    `indexes`: (changed for mysql2) returns `[]` if the table does not exist.
-
-    *Eileen M. Uchitelle*
-
-*   Reestablish connection to previous database after after running `db:schema:load:name`
-
-    After running `db:schema:load:name` the previous connection is restored.
-
-    *Jacopo Beschi*
-
-*   Add database config option `database_tasks`
-
-    If you would like to connect to an external database without any database
-    management tasks such as schema management, migrations, seeds, etc. you can set
-    the per database config option `database_tasks: false`
-
-    ```yaml
-    # config/database.yml
-
-    production:
-      primary:
-        database: my_database
-        adapter: mysql2
-      animals:
-        database: my_animals_database
-        adapter: mysql2
-        database_tasks: false
-    ```
-
-    *Weston Ganger*
-
-*   Fix `ActiveRecord::InternalMetadata` to not be broken by `config.active_record.record_timestamps = false`
-
-    Since the model always create the timestamp columns, it has to set them, otherwise it breaks
-    various DB management tasks.
-
-    Fixes #42983
-
-*   Add `ActiveRecord::QueryLogs`.
-
-    Configurable tags can be automatically added to all SQL queries generated by Active Record.
-
-    ```ruby
-    # config/application.rb
-    module MyApp
-      class Application < Rails::Application
-        config.active_record.query_log_tags_enabled = true
-      end
-    end
-    ```
-
-    By default the application, controller and action details are added to the query tags:
-
-    ```ruby
-    class BooksController < ApplicationController
-      def index
-        @books = Book.all
-      end
-    end
-    ```
-
-    ```ruby
-    GET /books
-    # SELECT * FROM books /*application:MyApp;controller:books;action:index*/
-    ```
-
-    Custom tags containing static values and Procs can be defined in the application configuration:
-
-    ```ruby
-    config.active_record.query_log_tags = [
-      :application,
-      :controller,
-      :action,
-      {
-        custom_static: "foo",
-        custom_dynamic: -> { Time.now }
-      }
-    ]
-    ```
-
-    *Keeran Raj Hawoldar*, *Eileen M. Uchitelle*, *Kasper Timm Hansen*
-
-*   Added support for multiple databases to `rails db:setup` and `rails db:reset`.
-
-    *Ryan Hall*
-
-*   Add `ActiveRecord::Relation#structurally_compatible?`.
-
-    Adds a query method by which a user can tell if the relation that they're
-    about to use for `#or` or `#and` is structurally compatible with the
-    receiver.
-
-    *Kevin Newton*
-
-*   Add `ActiveRecord::QueryMethods#in_order_of`.
-
-    This allows you to specify an explicit order that you'd like records
-    returned in based on a SQL expression. By default, this will be accomplished
-    using a case statement, as in:
-
-    ```ruby
-    Post.in_order_of(:id, [3, 5, 1])
-    ```
-
-    will generate the SQL:
-
-    ```sql
-    SELECT "posts".* FROM "posts" ORDER BY CASE "posts"."id" WHEN 3 THEN 1 WHEN 5 THEN 2 WHEN 1 THEN 3 ELSE 4 END ASC
-    ```
-
-    However, because this functionality is built into MySQL in the form of the
-    `FIELD` function, that connection adapter will generate the following SQL
-    instead:
-
-    ```sql
-    SELECT "posts".* FROM "posts" ORDER BY FIELD("posts"."id", 1, 5, 3) DESC
-    ```
-
-    *Kevin Newton*
-
-*   Fix `eager_loading?` when ordering with `Symbol`.
-
-    `eager_loading?` is triggered correctly when using `order` with symbols.
-
-    ```ruby
-    scope = Post.includes(:comments).order(:"comments.label")
-    => true
-    ```
-
-    *Jacopo Beschi*
-
-*   Two change tracking methods are added for `belongs_to` associations.
-
-    The `association_changed?` method (assuming an association named `:association`) returns true
-    if a different associated object has been assigned and the foreign key will be updated in the
-    next save.
-
-    The `association_previously_changed?` method returns true if the previous save updated the
-    association to reference a different associated object.
-
-    *George Claghorn*
-
-*   Add option to disable schema dump per-database.
-
-    Dumping the schema is on by default for all databases in an application. To turn it off for a
-    specific database, use the `schema_dump` option:
-
-    ```yaml
-    # config/database.yml
-
-    production:
-      schema_dump: false
-    ```
-
-    *Luis Vasconcellos*, *Eileen M. Uchitelle*
-
-*   Fix `eager_loading?` when ordering with `Hash` syntax.
-
-    `eager_loading?` is triggered correctly when using `order` with hash syntax
-    on an outer table.
-
-    ```ruby
-    Post.includes(:comments).order({ "comments.label": :ASC }).eager_loading?
-    # => true
-    ```
-
-    *Jacopo Beschi*
-
-*   Move the forcing of clear text encoding to the `ActiveRecord::Encryption::Encryptor`.
-
-    Fixes #42699.
-
-    *J Smith*
-
-*   `partial_inserts` is now disabled by default in new apps.
-
-    This will be the default for new apps in Rails 7. To opt in:
-
-    ```ruby
-    config.active_record.partial_inserts = true
-    ```
-
-    If a migration removes the default value of a column, this option
-    would cause old processes to no longer be able to create new records.
-
-    If you need to remove a column, you should first use `ignored_columns`
-    to stop using it.
-
-    *Jean Boussier*
-
-*   Rails can now verify foreign keys after loading fixtures in tests.
-
-    This will be the default for new apps in Rails 7. To opt in:
-
-    ```ruby
-    config.active_record.verify_foreign_keys_for_fixtures = true
-    ```
-
-    Tests will not run if there is a foreign key constraint violation in your fixture data.
-
-    The feature is supported by SQLite and PostgreSQL, other adapters can also add support for it.
-
-    *Alex Ghiculescu*
-
-*   Clear cached `has_one` association after setting `belongs_to` association to `nil`.
-
-    After setting a `belongs_to` relation to `nil` and updating an unrelated attribute on the owner,
-    the owner should still return `nil` on the `has_one` relation.
-
-    Fixes #42597.
-
-    *Michiel de Mare*
-
-*   OpenSSL constants are now used for Digest computations.
-
-    *Dirkjan Bussink*
-
-*   Adds support for `if_not_exists` to `add_foreign_key` and `if_exists` to `remove_foreign_key`.
-
-    Applications can set their migrations to ignore exceptions raised when adding a foreign key
-    that already exists or when removing a foreign key that does not exist.
-
-    Example Usage:
-
-    ```ruby
-    class AddAuthorsForeignKeyToArticles < ActiveRecord::Migration[7.0]
-      def change
-        add_foreign_key :articles, :authors, if_not_exists: true
-      end
-    end
-    ```
-
-    ```ruby
-    class RemoveAuthorsForeignKeyFromArticles < ActiveRecord::Migration[7.0]
-      def change
-        remove_foreign_key :articles, :authors, if_exists: true
-      end
-    end
-    ```
-
-    *Roberto Miranda*
-
-*   Prevent polluting ENV during postgresql structure dump/load.
-
-    Some configuration parameters were provided to pg_dump / psql via
-    environment variables which persisted beyond the command being run, and may
-    have caused subsequent commands and connections to fail. Tasks running
-    across multiple postgresql databases like `rails db:test:prepare` may have
-    been affected.
-
-    *Samuel Cochran*
-
-*   Set precision 6 by default for `datetime` columns.
-
-    By default, datetime columns will have microseconds precision instead of seconds precision.
-
-    *Roberto Miranda*
-
-*   Allow preloading of associations with instance dependent scopes.
-
-    *John Hawthorn*, *John Crepezzi*, *Adam Hess*, *Eileen M. Uchitelle*, *Dinah Shi*
-
-*   Do not try to rollback transactions that failed due to a `ActiveRecord::TransactionRollbackError`.
-
-    *Jamie McCarthy*
-
-*   Active Record Encryption will now encode values as UTF-8 when using deterministic
-    encryption. The encoding is part of the encrypted payload, so different encodings for
-    different values result in different ciphertexts. This can break unique constraints and
-    queries.
-
-    The new behavior is configurable via `active_record.encryption.forced_encoding_for_deterministic_encryption`
-    that is `Encoding::UTF_8` by default. It can be disabled by setting it to `nil`.
-
-    *Jorge Manrubia*
-
-*   The MySQL adapter now cast numbers and booleans bind parameters to string for safety reasons.
-
-    When comparing a string and a number in a query, MySQL converts the string to a number. So for
-    instance `"foo" = 0`, will implicitly cast `"foo"` to `0` and will evaluate to `TRUE` which can
-    lead to security vulnerabilities.
-
-    Active Record already protect against that vulnerability when it knows the type of the column
-    being compared, however until now it was still vulnerable when using bind parameters:
-
-    ```ruby
-    User.where("login_token = ?", 0).first
-    ```
-
-    Would perform:
-
-    ```sql
-    SELECT * FROM `users` WHERE `login_token` = 0 LIMIT 1;
-    ```
-
-    Now it will perform:
-
-    ```sql
-    SELECT * FROM `users` WHERE `login_token` = '0' LIMIT 1;
-    ```
-
-    *Jean Boussier*
-
-*   Fixture configurations (`_fixture`) are now strictly validated.
-
-    If an error will be raised if that entry contains unknown keys while previously it
-    would silently have no effects.
-
-    *Jean Boussier*
-
-*   Add `ActiveRecord::Base.update!` that works like `ActiveRecord::Base.update` but raises exceptions.
-
-    This allows for the same behavior as the instance method `#update!` at a class level.
-
-    ```ruby
-    Person.update!(:all, state: "confirmed")
-    ```
-
-    *Dorian Marié*
-
-*   Add `ActiveRecord::Base#attributes_for_database`.
-
-    Returns attributes with values for assignment to the database.
-
-    *Chris Salzberg*
-
-*   Use an empty query to check if the PostgreSQL connection is still active.
-
-    An empty query is faster than `SELECT 1`.
-
-    *Heinrich Lee Yu*
-
-*   Add `ActiveRecord::Base#previously_persisted?`.
-
-    Returns `true` if the object has been previously persisted but now it has been deleted.
-
-*   Deprecate `partial_writes` in favor of `partial_inserts` and `partial_updates`.
-
-    This allows to have a different behavior on update and create.
-
-    *Jean Boussier*
-
-*   Fix compatibility with `psych >= 4`.
-
-    Starting in Psych 4.0.0 `YAML.load` behaves like `YAML.safe_load`. To preserve compatibility,
-    Active Record's schema cache loader and `YAMLColumn` now uses `YAML.unsafe_load` if available.
-
-    *Jean Boussier*
-
-*   `ActiveRecord::Base.logger` is now a `class_attribute`.
-
-    This means it can no longer be accessed directly through `@@logger`, and that setting `logger =`
-    on a subclass won't change the parent's logger.
-
-    *Jean Boussier*
-
-*   Add `.asc.nulls_first` for all databases. Unfortunately MySQL still doesn't like `nulls_last`.
-
-    *Keenan Brock*
-
-*   Improve performance of `one?` and `many?` by limiting the generated count query to 2 results.
-
-    *Gonzalo Riestra*
-
-*   Don't check type when using `if_not_exists` on `add_column`.
-
-    Previously, if a migration called `add_column` with the `if_not_exists` option set to true
-    the `column_exists?` check would look for a column with the same name and type as the migration.
-
-    Recently it was discovered that the type passed to the migration is not always the same type
-    as the column after migration. For example a column set to `:mediumblob` in the migration will
-    be casted to `binary` when calling `column.type`. Since there is no straightforward way to cast
-    the type to the database type without running the migration, we opted to drop the type check from
-    `add_column`. This means that migrations adding a duplicate column with a different type will no
-    longer raise an error.
-
-    *Eileen M. Uchitelle*
-
-*   Log a warning message when running SQLite in production.
-
-    Using SQLite in production ENV is generally discouraged. SQLite is also the default adapter
-    in a new Rails application.
-    For the above reasons log a warning message when running SQLite in production.
-
-    The warning can be disabled by setting `config.active_record.sqlite3_production_warning=false`.
-
-    *Jacopo Beschi*
-
-*   Add option to disable joins for `has_one` associations.
-
-    In a multiple database application, associations can't join across
-    databases. When set, this option instructs Rails to generate 2 or
-    more queries rather than generating joins for `has_one` associations.
-
-    Set the option on a has one through association:
-
-    ```ruby
-    class Person
-      has_one :dog
-      has_one :veterinarian, through: :dog, disable_joins: true
-    end
-    ```
-
-    Then instead of generating join SQL, two queries are used for `@person.veterinarian`:
-
-    ```
-    SELECT "dogs"."id" FROM "dogs" WHERE "dogs"."person_id" = ?  [["person_id", 1]]
-    SELECT "veterinarians".* FROM "veterinarians" WHERE "veterinarians"."dog_id" = ?  [["dog_id", 1]]
-    ```
-
-    *Sarah Vessels*, *Eileen M. Uchitelle*
-
-*   `Arel::Visitors::Dot` now renders a complete set of properties when visiting
-    `Arel::Nodes::SelectCore`, `SelectStatement`, `InsertStatement`, `UpdateStatement`, and
-    `DeleteStatement`, which fixes #42026. Previously, some properties were omitted.
-
-    *Mike Dalessio*
-
-*   `Arel::Visitors::Dot` now supports `Arel::Nodes::Bin`, `Case`, `CurrentRow`, `Distinct`,
-    `DistinctOn`, `Else`, `Except`, `InfixOperation`, `Intersect`, `Lock`, `NotRegexp`, `Quoted`,
-    `Regexp`, `UnaryOperation`, `Union`, `UnionAll`, `When`, and `With`. Previously, these node
-    types caused an exception to be raised by `Arel::Visitors::Dot#accept`.
-
-    *Mike Dalessio*
-
-*   Optimize `remove_columns` to use a single SQL statement.
-
-    ```ruby
-    remove_columns :my_table, :col_one, :col_two
-    ```
-
-    Now results in the following SQL:
-
-    ```sql
-    ALTER TABLE "my_table" DROP COLUMN "col_one", DROP COLUMN "col_two"
-    ```
-
-    *Jon Dufresne*
->>>>>>> 99eea87e
+*   Add a deprecation warning when `prepared_statements` configuration is not
+    set for the mysql2 adapter.
 
     *Thiago Araujo and Stefanni Brasil*
 
