--- conflicted
+++ resolved
@@ -1,4 +1,12 @@
-<<<<<<< HEAD
+*   Added `ActiveRecord::Relation#left_outer_joins`.
+
+    Example:
+        User.left_outer_joins(:posts)
+        => SELECT "users".* FROM "users" LEFT OUTER JOIN "posts" ON
+           "posts"."user_id" = "users"."id"
+
+    *Florian Thomas*
+
 *   Support passing an array to `order` for SQL parameter sanitization.
 
     *Aaron Suggs*
@@ -662,16 +670,6 @@
     See #9683.
 
     *Yves Senn*
-=======
-*   Added `ActiveRecord::Relation#left_outer_joins`.
-
-    Example:
-        User.left_outer_joins(:posts)
-        => SELECT "users".* FROM "users" LEFT OUTER JOIN "posts" ON
-           "posts"."user_id" = "users"."id"
-
-    *Florian Thomas*
->>>>>>> 3f46ef1d
 
 *   Allow single table inheritance instantiation to work when storing
     demodulized class names.
