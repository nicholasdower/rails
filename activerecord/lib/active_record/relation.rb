module ActiveRecord
  class Relation
    delegate :to_sql, :to => :relation
    delegate :length, :collect, :find, :map, :each, :to => :to_a
    attr_reader :relation, :klass

    def initialize(klass, relation, readonly = false, preload = [], eager_load = [])
      @klass, @relation = klass, relation
      @readonly = readonly
      @associations_to_preload = preload
      @eager_load_associations = eager_load
      @loaded = false
    end

    def preload(*associations)
      create_new_relation(@relation, @readonly, @associations_to_preload + Array.wrap(associations))
    end

    def eager_load(*associations)
      create_new_relation(@relation, @readonly, @associations_to_preload, @eager_load_associations + Array.wrap(associations))
    end

    def readonly
      create_new_relation(@relation, true)
    end

    def select(selects)
      create_new_relation(@relation.project(selects))
    end

    def group(groups)
      create_new_relation(@relation.group(groups))
    end

    def order(orders)
      create_new_relation(@relation.order(orders))
    end

    def limit(limits)
      create_new_relation(@relation.take(limits))
    end

    def offset(offsets)
      create_new_relation(@relation.skip(offsets))
    end

    def on(join)
      create_new_relation(@relation.on(join))
    end

    def joins(join, join_type = nil)
      return self if join.blank?

      join_relation = case join
      when String
        @relation.join(join)
      when Hash, Array, Symbol
        if @klass.send(:array_of_strings?, join)
          @relation.join(join.join(' '))
        else
          @relation.join(@klass.send(:build_association_joins, join))
        end
      else
        @relation.join(join, join_type)
      end

      create_new_relation(join_relation)
    end

    def where(*args)
      if [String, Hash, Array].include?(args.first.class)
        conditions = @klass.send(:merge_conditions, args.size > 1 ? Array.wrap(args) : args.first)
      else
        conditions = args.first
      end

      create_new_relation(@relation.where(conditions))
    end

    def respond_to?(method)
      @relation.respond_to?(method) || Array.method_defined?(method) || super
    end

    def to_a
      return @records if loaded?

      @records = if @eager_load_associations.any?
        catch :invalid_query do
          return @klass.send(:find_with_associations, {
            :select => @relation.send(:select_clauses).join(', '),
            :joins => @relation.joins(relation),
            :group => @relation.send(:group_clauses).join(', '),
            :order => @relation.send(:order_clauses).join(', '),
            :conditions => where_clause,
            :limit => @relation.taken,
            :offset => @relation.skipped
            },
            ActiveRecord::Associations::ClassMethods::JoinDependency.new(@klass, @eager_load_associations, nil))
        end
        []
      else
        @klass.find_by_sql(@relation.to_sql)
      end

      @associations_to_preload.each {|associations| @klass.send(:preload_associations, @records, associations) }
      @records.each { |record| record.readonly! } if @readonly

      @loaded = true
      @records
    end

    alias all to_a

    def find(*ids, &block)
      return to_a.find(&block) if block_given?

      expects_array = ids.first.kind_of?(Array)
      return ids.first if expects_array && ids.first.empty?

      ids = ids.flatten.compact.uniq

      case ids.size
      when 0
        raise RecordNotFound, "Couldn't find #{@klass.name} without an ID"
      when 1
        result = find_one(ids.first)
        expects_array ? [ result ] : result
      else
        find_some(ids)
      end
    end

    def first
      if loaded?
        @records.first
      else
        @first ||= limit(1).to_a[0]
      end
    end

    def loaded?
      @loaded
    end

    def reload
      @loaded = false
      @records = @first = nil
      self
    end

    protected

    def method_missing(method, *args, &block)
      if @relation.respond_to?(method)
        @relation.send(method, *args, &block)
      elsif Array.method_defined?(method)
        to_a.send(method, *args, &block)
      elsif match = DynamicFinderMatch.match(method)
        attributes = match.attribute_names
        super unless @klass.send(:all_attributes_exists?, attributes)

        if match.finder?
          find_by_attributes(match, attributes, *args)
        elsif match.instantiator?
          find_or_instantiator_by_attributes(match, attributes, *args, &block)
        end
      else
        super
      end
    end

    def find_by_attributes(match, attributes, *args)
      conditions = attributes.inject({}) {|h, a| h[a] = args[attributes.index(a)]; h}
      result = where(conditions).send(match.finder)

      if match.bang? && result.blank?
        raise RecordNotFound, "Couldn't find #{@klass.name} with #{conditions.to_a.collect {|p| p.join(' = ')}.join(', ')}"
      else
        result
      end
    end

<<<<<<< HEAD
    def respond_to?(method)
      @relation.respond_to?(method) || Array.method_defined?(method) || super
    end

    private
      def method_missing(method, *args, &block)
        if @relation.respond_to?(method)
          @relation.send(method, *args, &block)
        elsif Array.method_defined?(method)
          to_a.send(method, *args, &block)
        else
          super
=======
    def find_or_instantiator_by_attributes(match, attributes, *args)
      guard_protected_attributes = false

      if args[0].is_a?(Hash)
        guard_protected_attributes = true
        attributes_for_create = args[0].with_indifferent_access
        conditions = attributes_for_create.slice(*attributes).symbolize_keys
      else
        attributes_for_create = conditions = attributes.inject({}) {|h, a| h[a] = args[attributes.index(a)]; h}
      end

      record = where(conditions).first

      unless record
        record = @klass.new { |r| r.send(:attributes=, attributes_for_create, guard_protected_attributes) }
        yield(record) if block_given?
        record.save if match.instantiator == :create
      end

      record
    end

    def find_one(id)
      record = where(@klass.primary_key => id).first

      unless record
        conditions = where_clause(', ')
        conditions = " [WHERE #{conditions}]" if conditions.present?
        raise RecordNotFound, "Couldn't find #{@klass.name} with ID=#{id}#{conditions}"
      end

      record
    end

    def find_some(ids)
      result = where(@klass.primary_key => ids).all

      expected_size =
        if @relation.taken && ids.size > @relation.taken
          @relation.taken
        else
          ids.size
>>>>>>> b354496b
        end

      # 11 ids with limit 3, offset 9 should give 2 results.
      if @relation.skipped && (ids.size - @relation.skipped < expected_size)
        expected_size = ids.size - @relation.skipped
      end

      if result.size == expected_size
        result
      else
        conditions = where_clause(', ')
        conditions = " [WHERE #{conditions}]" if conditions.present?

        error = "Couldn't find all #{@klass.name.pluralize} with IDs "
        error << "(#{ids.join(", ")})#{conditions} (found #{result.size} results, but was looking for #{expected_size})"
        raise RecordNotFound, error
      end
    end

    def create_new_relation(relation, readonly = @readonly, preload = @associations_to_preload, eager_load = @eager_load_associations)
      Relation.new(@klass, relation, readonly, preload, eager_load)
    end

    def where_clause(join_string = "\n\tAND ")
      @relation.send(:where_clauses).join(join_string)
    end
  end
end<|MERGE_RESOLUTION|>--- conflicted
+++ resolved
@@ -180,20 +180,6 @@
       end
     end
 
-<<<<<<< HEAD
-    def respond_to?(method)
-      @relation.respond_to?(method) || Array.method_defined?(method) || super
-    end
-
-    private
-      def method_missing(method, *args, &block)
-        if @relation.respond_to?(method)
-          @relation.send(method, *args, &block)
-        elsif Array.method_defined?(method)
-          to_a.send(method, *args, &block)
-        else
-          super
-=======
     def find_or_instantiator_by_attributes(match, attributes, *args)
       guard_protected_attributes = false
 
@@ -236,7 +222,6 @@
           @relation.taken
         else
           ids.size
->>>>>>> b354496b
         end
 
       # 11 ids with limit 3, offset 9 should give 2 results.
