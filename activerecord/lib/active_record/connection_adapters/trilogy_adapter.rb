--- conflicted
+++ resolved
@@ -217,25 +217,21 @@
           end
           error_code = exception.error_code if exception.respond_to?(:error_code)
 
-<<<<<<< HEAD
-          Trilogy::LostConnectionExceptionTranslator.new(exception, message, error_code, @pool).translate || super
-=======
           case error_code
           when ER_SERVER_SHUTDOWN
-            return ConnectionFailed.new(message)
+            return ConnectionFailed.new(message, connection_pool: @pool)
           end
 
           case exception
           when Errno::EPIPE, SocketError, IOError
-            return ConnectionFailed.new(message)
+            return ConnectionFailed.new(message, connection_pool: @pool)
           when ::Trilogy::Error
             if /Connection reset by peer|TRILOGY_CLOSED_CONNECTION|TRILOGY_INVALID_SEQUENCE_ID|TRILOGY_UNEXPECTED_PACKET/.match?(exception.message)
-              return ConnectionFailed.new(message)
+              return ConnectionFailed.new(message, connection_pool: @pool)
             end
           end
 
           super
->>>>>>> cf8fe080
         end
 
         def default_prepared_statements
