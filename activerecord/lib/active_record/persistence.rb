module ActiveRecord
  # = Active Record Persistence
  module Persistence
    extend ActiveSupport::Concern

    module ClassMethods
      # Creates an object (or multiple objects) and saves it to the database, if validations pass.
      # The resulting object is returned whether the object was saved successfully to the database or not.
      #
      # The +attributes+ parameter can be either a Hash or an Array of Hashes. These Hashes describe the
      # attributes on the objects that are to be created.
      #
      # +create+ respects mass-assignment security and accepts either +:as+ or +:without_protection+ options
      # in the +options+ parameter.
      #
      # ==== Examples
      #   # Create a single new object
      #   User.create(:first_name => 'Jamie')
      #
      #   # Create an Array of new objects
      #   User.create([{ :first_name => 'Jamie' }, { :first_name => 'Jeremy' }])
      #
      #   # Create a single object and pass it into a block to set other attributes.
      #   User.create(:first_name => 'Jamie') do |u|
      #     u.is_admin = false
      #   end
      #
      #   # Creating an Array of new objects using a block, where the block is executed for each object:
      #   User.create([{ :first_name => 'Jamie' }, { :first_name => 'Jeremy' }]) do |u|
      #     u.is_admin = false
      #   end
      def create(attributes = nil, &block)
        if attributes.is_a?(Array)
          attributes.collect { |attr| create(attr, &block) }
        else
          object = new(attributes, &block)
          object.save
          object
        end
      end
    end

    # Returns true if this object hasn't been saved yet -- that is, a record
    # for the object doesn't exist in the data store yet; otherwise, returns false.
    def new_record?
      @new_record
    end

    # Returns true if this object has been destroyed, otherwise returns false.
    def destroyed?
      @destroyed
    end

    # Returns true if the record is persisted, i.e. it's not a new record and it was
    # not destroyed, otherwise returns false.
    def persisted?
      !(new_record? || destroyed?)
    end

    # Saves the model.
    #
    # If the model is new a record gets created in the database, otherwise
    # the existing record gets updated.
    #
    # By default, save always run validations. If any of them fail the action
    # is cancelled and +save+ returns +false+. However, if you supply
    # :validate => false, validations are bypassed altogether. See
    # ActiveRecord::Validations for more information.
    #
    # There's a series of callbacks associated with +save+. If any of the
    # <tt>before_*</tt> callbacks return +false+ the action is cancelled and
    # +save+ returns +false+. See ActiveRecord::Callbacks for further
    # details.
    def save(*)
      begin
        create_or_update
      rescue ActiveRecord::RecordInvalid
        false
      end
    end

    # Saves the model.
    #
    # If the model is new a record gets created in the database, otherwise
    # the existing record gets updated.
    #
    # With <tt>save!</tt> validations always run. If any of them fail
    # ActiveRecord::RecordInvalid gets raised. See ActiveRecord::Validations
    # for more information.
    #
    # There's a series of callbacks associated with <tt>save!</tt>. If any of
    # the <tt>before_*</tt> callbacks return +false+ the action is cancelled
    # and <tt>save!</tt> raises ActiveRecord::RecordNotSaved. See
    # ActiveRecord::Callbacks for further details.
    def save!(*)
      create_or_update || raise(RecordNotSaved)
    end

    # Deletes the record in the database and freezes this instance to
    # reflect that no changes should be made (since they can't be
    # persisted). Returns the frozen instance.
    #
    # The row is simply removed with an SQL +DELETE+ statement on the
    # record's primary key, and no callbacks are executed.
    #
    # To enforce the object's +before_destroy+ and +after_destroy+
    # callbacks, Observer methods, or any <tt>:dependent</tt> association
    # options, use <tt>#destroy</tt>.
    def delete
      self.class.delete(id) if persisted?
      @destroyed = true
      freeze
    end

    # Deletes the record in the database and freezes this instance to reflect
    # that no changes should be made (since they can't be persisted).
    #
    # There's a series of callbacks associated with <tt>destroy</tt>. If
    # the <tt>before_destroy</tt> callback return +false+ the action is cancelled
    # and <tt>destroy</tt> returns +false+. See
    # ActiveRecord::Callbacks for further details.
    def destroy
      raise ReadOnlyRecord if readonly?
      destroy_associations
      destroy_row if persisted?
      @destroyed = true
      freeze
    end

    # Deletes the record in the database and freezes this instance to reflect
    # that no changes should be made (since they can't be persisted).
    #
    # There's a series of callbacks associated with <tt>destroy!</tt>. If
    # the <tt>before_destroy</tt> callback return +false+ the action is cancelled
    # and <tt>destroy!</tt> raises ActiveRecord::RecordNotDestroyed. See
    # ActiveRecord::Callbacks for further details.
    def destroy!
      destroy || raise(ActiveRecord::RecordNotDestroyed)
    end

    # Returns an instance of the specified +klass+ with the attributes of the
    # current record. This is mostly useful in relation to single-table
    # inheritance structures where you want a subclass to appear as the
    # superclass. This can be used along with record identification in
    # Action Pack to allow, say, <tt>Client < Company</tt> to do something
    # like render <tt>:partial => @client.becomes(Company)</tt> to render that
    # instance using the companies/company partial instead of clients/client.
    #
    # Note: The new instance will share a link to the same attributes as the original class.
    # So any change to the attributes in either instance will affect the other.
    def becomes(klass)
      became = klass.new
      became.instance_variable_set("@attributes", @attributes)
      became.instance_variable_set("@attributes_cache", @attributes_cache)
      became.instance_variable_set("@new_record", new_record?)
      became.instance_variable_set("@destroyed", destroyed?)
      became.instance_variable_set("@errors", errors)
      became.public_send("#{klass.inheritance_column}=", klass.name) unless self.class.descends_from_active_record?
      became
    end

    # Updates a single attribute and saves the record.
    # This is especially useful for boolean flags on existing records. Also note that
    #
    # * Validation is skipped.
    # * Callbacks are invoked.
    # * updated_at/updated_on column is updated if that column is available.
    # * Updates all the attributes that are dirty in this object.
    #
    def update_attribute(name, value)
      name = name.to_s
      verify_readonly_attribute(name)
      send("#{name}=", value)
      save(:validate => false)
    end

    # Updates the attributes of the model from the passed-in hash and saves the
    # record, all wrapped in a transaction. If the object is invalid, the saving
    # will fail and false will be returned.
    def update_attributes(attributes)
      # The following transaction covers any possible database side-effects of the
      # attributes assignment. For example, setting the IDs of a child collection.
      with_transaction_returning_status do
        assign_attributes(attributes)
        save
      end
    end

    # Updates its receiver just like +update_attributes+ but calls <tt>save!</tt> instead
    # of +save+, so an exception is raised if the record is invalid.
    def update_attributes!(attributes)
      # The following transaction covers any possible database side-effects of the
      # attributes assignment. For example, setting the IDs of a child collection.
      with_transaction_returning_status do
        assign_attributes(attributes)
        save!
      end
    end

<<<<<<< HEAD
    # Updates a single attribute of an object, without having to call save on that object.
=======
    # Updates a single attribute of an object, without having to explicitly call save on that object.
>>>>>>> 26ec070b
    #
    # * Validation is skipped.
    # * Callbacks are skipped.
    # * updated_at/updated_on column is not updated if that column is available.
    #
    # Raises an +ActiveRecordError+ when called on new objects, or when the +name+
    # attribute is marked as readonly.
    def update_column(name, value)
      update_columns(name => value)
    end

<<<<<<< HEAD
    # Updates the attributes from the passed-in hash, without having to call save on that object.
=======
    # Updates the attributes from the passed-in hash, without having to explicitly call save on that object.
>>>>>>> 26ec070b
    #
    # * Validation is skipped.
    # * Callbacks are skipped.
    # * updated_at/updated_on column is not updated if that column is available.
    #
    # Raises an +ActiveRecordError+ when called on new objects, or when at least
    # one of the attributes is marked as readonly.
    def update_columns(attributes)
      raise ActiveRecordError, "can not update on a new record object" unless persisted?

      attributes.each_key do |key|
        verify_readonly_attribute(key.to_s)
      end

      attributes.each do |k,v|
        raw_write_attribute(k,v)
      end

      self.class.where(self.class.primary_key => id).update_all(attributes) == 1
    end

    # Initializes +attribute+ to zero if +nil+ and adds the value passed as +by+ (default is 1).
    # The increment is performed directly on the underlying attribute, no setter is invoked.
    # Only makes sense for number-based attributes. Returns +self+.
    def increment(attribute, by = 1)
      self[attribute] ||= 0
      self[attribute] += by
      self
    end

    # Wrapper around +increment+ that saves the record. This method differs from
    # its non-bang version in that it passes through the attribute setter.
    # Saving is not subjected to validation checks. Returns +true+ if the
    # record could be saved.
    def increment!(attribute, by = 1)
      increment(attribute, by).update_attribute(attribute, self[attribute])
    end

    # Initializes +attribute+ to zero if +nil+ and subtracts the value passed as +by+ (default is 1).
    # The decrement is performed directly on the underlying attribute, no setter is invoked.
    # Only makes sense for number-based attributes. Returns +self+.
    def decrement(attribute, by = 1)
      self[attribute] ||= 0
      self[attribute] -= by
      self
    end

    # Wrapper around +decrement+ that saves the record. This method differs from
    # its non-bang version in that it passes through the attribute setter.
    # Saving is not subjected to validation checks. Returns +true+ if the
    # record could be saved.
    def decrement!(attribute, by = 1)
      decrement(attribute, by).update_attribute(attribute, self[attribute])
    end

    # Assigns to +attribute+ the boolean opposite of <tt>attribute?</tt>. So
    # if the predicate returns +true+ the attribute will become +false+. This
    # method toggles directly the underlying value without calling any setter.
    # Returns +self+.
    def toggle(attribute)
      self[attribute] = !send("#{attribute}?")
      self
    end

    # Wrapper around +toggle+ that saves the record. This method differs from
    # its non-bang version in that it passes through the attribute setter.
    # Saving is not subjected to validation checks. Returns +true+ if the
    # record could be saved.
    def toggle!(attribute)
      toggle(attribute).update_attribute(attribute, self[attribute])
    end

    # Reloads the attributes of this object from the database.
    # The optional options argument is passed to find when reloading so you
    # may do e.g. record.reload(:lock => true) to reload the same record with
    # an exclusive row lock.
    def reload(options = nil)
      clear_aggregation_cache
      clear_association_cache

      fresh_object =
        if options && options[:lock]
          self.class.unscoped { self.class.lock.find(id) }
        else
          self.class.unscoped { self.class.find(id) }
        end

      @attributes.update(fresh_object.instance_variable_get('@attributes'))
      @columns_hash = fresh_object.instance_variable_get('@columns_hash')

      @attributes_cache = {}
      self
    end

    # Saves the record with the updated_at/on attributes set to the current time.
    # Please note that no validation is performed and no callbacks are executed.
    # If an attribute name is passed, that attribute is updated along with
    # updated_at/on attributes.
    #
    #   product.touch               # updates updated_at/on
    #   product.touch(:designed_at) # updates the designed_at attribute and updated_at/on
    #
    # If used along with +belongs_to+ then +touch+ will invoke +touch+ method on associated object.
    #
    #   class Brake < ActiveRecord::Base
    #     belongs_to :car, :touch => true
    #   end
    #
    #   class Car < ActiveRecord::Base
    #     belongs_to :corporation, :touch => true
    #   end
    #
    #   # triggers @brake.car.touch and @brake.car.corporation.touch
    #   @brake.touch
    def touch(name = nil)
      attributes = timestamp_attributes_for_update_in_model
      attributes << name if name

      unless attributes.empty?
        current_time = current_time_from_proper_timezone
        changes = {}

        attributes.each do |column|
          column = column.to_s
          changes[column] = write_attribute(column, current_time)
        end

        changes[self.class.locking_column] = increment_lock if locking_enabled?

        @changed_attributes.except!(*changes.keys)
        primary_key = self.class.primary_key
        self.class.unscoped.where(primary_key => self[primary_key]).update_all(changes) == 1
      end
    end

  private

    # A hook to be overridden by association modules.
    def destroy_associations
    end

    def destroy_row
      relation_for_destroy.delete_all
    end

    def relation_for_destroy
      pk         = self.class.primary_key
      column     = self.class.columns_hash[pk]
      substitute = connection.substitute_at(column, 0)

      relation = self.class.unscoped.where(
        self.class.arel_table[pk].eq(substitute))

      relation.bind_values = [[column, id]]
      relation
    end

    def create_or_update
      raise ReadOnlyRecord if readonly?
      result = new_record? ? create : update
      result != false
    end

    # Updates the associated record with values matching those of the instance attributes.
    # Returns the number of affected rows.
    def update(attribute_names = @attributes.keys)
      attributes_with_values = arel_attributes_with_values_for_update(attribute_names)
      return 0 if attributes_with_values.empty?
      klass = self.class
      stmt = klass.unscoped.where(klass.arel_table[klass.primary_key].eq(id)).arel.compile_update(attributes_with_values)
      klass.connection.update stmt
    end

    # Creates a record with values matching those of the instance attributes
    # and returns its id.
    def create(attribute_names = @attributes.keys)
      attributes_values = arel_attributes_with_values_for_create(attribute_names)

      new_id = self.class.unscoped.insert attributes_values
      self.id ||= new_id if self.class.primary_key

      @new_record = false
      id
    end

    def verify_readonly_attribute(name)
      raise ActiveRecordError, "#{name} is marked as readonly" if self.class.readonly_attributes.include?(name)
    end
  end
end<|MERGE_RESOLUTION|>--- conflicted
+++ resolved
@@ -197,11 +197,7 @@
       end
     end
 
-<<<<<<< HEAD
-    # Updates a single attribute of an object, without having to call save on that object.
-=======
     # Updates a single attribute of an object, without having to explicitly call save on that object.
->>>>>>> 26ec070b
     #
     # * Validation is skipped.
     # * Callbacks are skipped.
@@ -213,11 +209,7 @@
       update_columns(name => value)
     end
 
-<<<<<<< HEAD
-    # Updates the attributes from the passed-in hash, without having to call save on that object.
-=======
     # Updates the attributes from the passed-in hash, without having to explicitly call save on that object.
->>>>>>> 26ec070b
     #
     # * Validation is skipped.
     # * Callbacks are skipped.
