require 'active_support/core_ext/hash/indifferent_access'

module ActiveRecord
  # == Single table inheritance
  #
  # Active Record allows inheritance by storing the name of the class in a column that by
  # default is named "type" (can be changed by overwriting <tt>Base.inheritance_column</tt>).
  # This means that an inheritance looking like this:
  #
  #   class Company < ActiveRecord::Base; end
  #   class Firm < Company; end
  #   class Client < Company; end
  #   class PriorityClient < Client; end
  #
  # When you do <tt>Firm.create(name: "37signals")</tt>, this record will be saved in
  # the companies table with type = "Firm". You can then fetch this row again using
  # <tt>Company.where(name: '37signals').first</tt> and it will return a Firm object.
  #
  # Be aware that because the type column is an attribute on the record every new
  # subclass will instantly be marked as dirty and the type column will be included
  # in the list of changed attributes on the record. This is different from non
  # STI classes:
  #
  #   Company.new.changed? # => false
  #   Firm.new.changed?    # => true
  #   Firm.new.changes     # => {"type"=>["","Firm"]}
  #
  # If you don't have a type column defined in your table, single-table inheritance won't
  # be triggered. In that case, it'll work just like normal subclasses with no special magic
  # for differentiating between them or reloading the right type with find.
  #
  # Note, all the attributes for all the cases are kept in the same table. Read more:
  # http://www.martinfowler.com/eaaCatalog/singleTableInheritance.html
  #
  module Inheritance
    extend ActiveSupport::Concern

    included do
      # Determines whether to store the full constant name including namespace when using STI.
      class_attribute :store_full_sti_class, instance_writer: false
      self.store_full_sti_class = true
    end

    module ClassMethods
      # Determines if one of the attributes passed in is the inheritance column,
      # and if the inheritance column is attr accessible, it initializes an
      # instance of the given subclass instead of the base class.
      def new(*args, &block)
        if abstract_class? || self == Base
          raise NotImplementedError, "#{self} is an abstract class and cannot be instantiated."
        end

        attrs = args.first
        if subclass_from_attributes?(attrs)
          subclass = subclass_from_attributes(attrs)
        end

        if subclass && subclass != self
          subclass.new(*args, &block)
        else
          super
        end
      end

      # Returns +true+ if this does not need STI type condition. Returns
      # +false+ if STI type condition needs to be applied.
      def descends_from_active_record?
        if self == Base
          false
        elsif superclass.abstract_class?
          superclass.descends_from_active_record?
        else
          superclass == Base || !columns_hash.include?(inheritance_column)
        end
      end

      def finder_needs_type_condition? #:nodoc:
        # This is like this because benchmarking justifies the strange :false stuff
        :true == (@finder_needs_type_condition ||= descends_from_active_record? ? :false : :true)
      end

      # Returns the class descending directly from ActiveRecord::Base, or
      # an abstract class, if any, in the inheritance hierarchy.
      #
      # If A extends ActiveRecord::Base, A.base_class will return A. If B descends from A
      # through some arbitrarily deep hierarchy, B.base_class will return A.
      #
      # If B < A and C < B and if A is an abstract_class then both B.base_class
      # and C.base_class would return B as the answer since A is an abstract_class.
      def base_class
        unless self < Base
          raise ActiveRecordError, "#{name} doesn't belong in a hierarchy descending from ActiveRecord"
        end

        if superclass == Base || superclass.abstract_class?
          self
        else
          superclass.base_class
        end
      end

      # Set this to true if this is an abstract class (see <tt>abstract_class?</tt>).
      # If you are using inheritance with ActiveRecord and don't want child classes
      # to utilize the implied STI table name of the parent class, this will need to be true.
      # For example, given the following:
      #
      #   class SuperClass < ActiveRecord::Base
      #     self.abstract_class = true
      #   end
      #   class Child < SuperClass
      #     self.table_name = 'the_table_i_really_want'
      #   end
      #
      #
      # <tt>self.abstract_class = true</tt> is required to make <tt>Child<.find,.create, or any Arel method></tt> use <tt>the_table_i_really_want</tt> instead of a table called <tt>super_classes</tt>
      #
      attr_accessor :abstract_class

      # Returns whether this class is an abstract class or not.
      def abstract_class?
        defined?(@abstract_class) && @abstract_class == true
      end

      def sti_name
        store_full_sti_class ? name : name.demodulize
      end

      protected

      # Returns the class type of the record using the current module as a prefix. So descendants of
      # MyApp::Business::Account would appear as MyApp::Business::AccountSubclass.
      def compute_type(type_name)
        if type_name.match(/^::/)
          # If the type is prefixed with a scope operator then we assume that
          # the type_name is an absolute reference.
          ActiveSupport::Dependencies.constantize(type_name)
        else
          # Build a list of candidates to search for
          candidates = []
          name.scan(/::|$/) { candidates.unshift "#{$`}::#{type_name}" }
          candidates << type_name

          candidates.each do |candidate|
            constant = ActiveSupport::Dependencies.safe_constantize(candidate)
            return constant if candidate == constant.to_s
          end

          raise NameError.new("uninitialized constant #{candidates.first}", candidates.first)
        end
      end

      private

      # Called by +instantiate+ to decide which class to use for a new
      # record instance. For single-table inheritance, we check the record
      # for a +type+ column and return the corresponding class.
      def discriminate_class_for_record(record)
        if using_single_table_inheritance?(record)
          find_sti_class(record[inheritance_column])
        else
          super
        end
      end

      def using_single_table_inheritance?(record)
        record[inheritance_column].present? && columns_hash.include?(inheritance_column)
      end

      def find_sti_class(type_name)
        subclass = begin
          if store_full_sti_class
            ActiveSupport::Dependencies.constantize(type_name)
          else
            compute_type(type_name)
          end
        rescue NameError
          raise SubclassNotFound,
            "The single-table inheritance mechanism failed to locate the subclass: '#{type_name}'. " +
            "This error is raised because the column '#{inheritance_column}' is reserved for storing the class in case of inheritance. " +
            "Please rename this column if you didn't intend it to be used for storing the inheritance class " +
            "or overwrite #{name}.inheritance_column to use another column for that information."
        end
        unless subclass == self || descendants.include?(subclass)
          raise SubclassNotFound, "Invalid single-table inheritance type: #{type_name} is not a subclass of #{name}"
        end
        subclass
      end

      def type_condition(table = arel_table)
        sti_column = table[inheritance_column]
        sti_names  = ([self] + descendants).map(&:sti_name)

        sti_column.in(sti_names)
      end

      # Detect the subclass from the inheritance column of attrs. If the inheritance column value
      # is not self or a valid subclass, raises ActiveRecord::SubclassNotFound
      # If this is a StrongParameters hash, and access to inheritance_column is not permitted,
      # this will ignore the inheritance column and return nil
      def subclass_from_attributes?(attrs)
        attribute_names.include?(inheritance_column) && attrs.is_a?(Hash)
      end

      def subclass_from_attributes(attrs)
        subclass_name = attrs.with_indifferent_access[inheritance_column]

        if subclass_name.present?
<<<<<<< HEAD
          subclass = find_sti_class(subclass_name)

          if subclass.name != self.name
            unless descendants.include?(subclass)
              raise ActiveRecord::SubclassNotFound.new("Invalid single-table inheritance type: #{subclass.name} is not a subclass of #{name}")
            end

            subclass
          end
=======
          find_sti_class(subclass_name)
>>>>>>> 7c0f8c64
        end
      end
    end

    def initialize_dup(other)
      super
      ensure_proper_type
    end

    private

    def initialize_internals_callback
      super
      ensure_proper_type
    end

    # Sets the attribute used for single table inheritance to this class name if this is not the
    # ActiveRecord::Base descendant.
    # Considering the hierarchy Reply < Message < ActiveRecord::Base, this makes it possible to
    # do Reply.new without having to set <tt>Reply[Reply.inheritance_column] = "Reply"</tt> yourself.
    # No such attribute would be set for objects of the Message class in that example.
    def ensure_proper_type
      klass = self.class
      if klass.finder_needs_type_condition?
        write_attribute(klass.inheritance_column, klass.sti_name)
      end
    end
  end
end<|MERGE_RESOLUTION|>--- conflicted
+++ resolved
@@ -205,19 +205,7 @@
         subclass_name = attrs.with_indifferent_access[inheritance_column]
 
         if subclass_name.present?
-<<<<<<< HEAD
-          subclass = find_sti_class(subclass_name)
-
-          if subclass.name != self.name
-            unless descendants.include?(subclass)
-              raise ActiveRecord::SubclassNotFound.new("Invalid single-table inheritance type: #{subclass.name} is not a subclass of #{name}")
-            end
-
-            subclass
-          end
-=======
           find_sti_class(subclass_name)
->>>>>>> 7c0f8c64
         end
       end
     end
