require 'active_support/core_ext/class'
require 'mail'

module ActionMailer #:nodoc:
  # Action Mailer allows you to send email from your application using a mailer model and views.
  #
  # = Mailer Models
  #
  # To use Action Mailer, you need to create a mailer model.
  #
  #   $ script/generate mailer Notifier
  #
  # The generated model inherits from ActionMailer::Base. Emails are defined by creating methods within the model which are then
  # used to set variables to be used in the mail template, to change options on the mail, or
  # to add attachments.
  #
  # Examples:
  #
  #  class Notifier < ActionMailer::Base
  #    def signup_notification(recipient)
  #      recipients recipient.email_address_with_name
  #      bcc        ["bcc@example.com", "Order Watcher <watcher@example.com>"]
  #      from       "system@example.com"
  #      subject    "New account information"
  #
  #      @account = recipient
  #    end
  #  end
  #
  # Mailer methods have the following configuration methods available.
  #
  # * <tt>recipients</tt> - Takes one or more email addresses. These addresses are where your email will be delivered to. Sets the <tt>To:</tt> header.
  # * <tt>subject</tt> - The subject of your email. Sets the <tt>Subject:</tt> header.
  # * <tt>from</tt> - Who the email you are sending is from. Sets the <tt>From:</tt> header.
  # * <tt>cc</tt> - Takes one or more email addresses. These addresses will receive a carbon copy of your email. Sets the <tt>Cc:</tt> header.
  # * <tt>bcc</tt> - Takes one or more email addresses. These addresses will receive a blind carbon copy of your email. Sets the <tt>Bcc:</tt> header.
  # * <tt>reply_to</tt> - Takes one or more email addresses. These addresses will be listed as the default recipients when replying to your email. Sets the <tt>Reply-To:</tt> header.
  # * <tt>sent_on</tt> - The date on which the message was sent. If not set, the header wil be set by the delivery agent.
  # * <tt>content_type</tt> - Specify the content type of the message. Defaults to <tt>text/plain</tt>.
  # * <tt>headers</tt> - Specify additional headers to be set for the message, e.g. <tt>headers 'X-Mail-Count' => 107370</tt>.
  #
  # When a <tt>headers 'return-path'</tt> is specified, that value will be used as the 'envelope from'
  # address. Setting this is useful when you want delivery notifications sent to a different address than
  # the one in <tt>from</tt>.
  #
  #
  # = Mailer views
  #
  # Like Action Controller, each mailer class has a corresponding view directory
  # in which each method of the class looks for a template with its name.
  # To define a template to be used with a mailing, create an <tt>.erb</tt> file with the same name as the method
  # in your mailer model. For example, in the mailer defined above, the template at
  # <tt>app/views/notifier/signup_notification.erb</tt> would be used to generate the email.
  #
  # Variables defined in the model are accessible as instance variables in the view.
  #
  # Emails by default are sent in plain text, so a sample view for our model example might look like this:
  #
  #   Hi <%= @account.name %>,
  #   Thanks for joining our service! Please check back often.
  #
  # You can even use Action Pack helpers in these views. For example:
  #
  #   You got a new note!
  #   <%= truncate(@note.body, 25) %>
  #
  # If you need to access the subject, from or the recipients in the view, you can do that through mailer object:
  #
  #   You got a new note from <%= mailer.from %>!
  #   <%= truncate(@note.body, 25) %>
  #
  #
  # = Generating URLs
  #
  # URLs can be generated in mailer views using <tt>url_for</tt> or named routes.
  # Unlike controllers from Action Pack, the mailer instance doesn't have any context about the incoming request,
  # so you'll need to provide all of the details needed to generate a URL.
  #
  # When using <tt>url_for</tt> you'll need to provide the <tt>:host</tt>, <tt>:controller</tt>, and <tt>:action</tt>:
  #
  #   <%= url_for(:host => "example.com", :controller => "welcome", :action => "greeting") %>
  #
  # When using named routes you only need to supply the <tt>:host</tt>:
  #
  #   <%= users_url(:host => "example.com") %>
  #
  # You will want to avoid using the <tt>name_of_route_path</tt> form of named routes because it doesn't make sense to
  # generate relative URLs in email messages.
  #
  # It is also possible to set a default host that will be used in all mailers by setting the <tt>:host</tt> option in
  # the <tt>ActionMailer::Base.default_url_options</tt> hash as follows:
  #
  #   ActionMailer::Base.default_url_options[:host] = "example.com"
  #
  # This can also be set as a configuration option in <tt>config/environment.rb</tt>:
  #
  #   config.action_mailer.default_url_options = { :host => "example.com" }
  #
  # If you do decide to set a default <tt>:host</tt> for your mailers you will want to use the
  # <tt>:only_path => false</tt> option when using <tt>url_for</tt>. This will ensure that absolute URLs are generated because
  # the <tt>url_for</tt> view helper will, by default, generate relative URLs when a <tt>:host</tt> option isn't
  # explicitly provided.
  #
  # = Sending mail
  #
  # Once a mailer action and template are defined, you can deliver your message or create it and save it
  # for delivery later:
  #
  #   Notifier.deliver_signup_notification(david) # sends the email
  #   mail = Notifier.create_signup_notification(david)  # => a tmail object
  #   Notifier.deliver(mail)
  #
  # You never instantiate your mailer class. Rather, your delivery instance
  # methods are automatically wrapped in class methods that start with the word
  # <tt>deliver_</tt> followed by the name of the mailer method that you would
  # like to deliver. The <tt>signup_notification</tt> method defined above is
  # delivered by invoking <tt>Notifier.deliver_signup_notification</tt>.
  #
  #
  # = HTML email
  #
  # To send mail as HTML, make sure your view (the <tt>.erb</tt> file) generates HTML and
  # set the content type to html.
  #
  #   class MyMailer < ActionMailer::Base
  #     def signup_notification(recipient)
  #       recipients   recipient.email_address_with_name
  #       subject      "New account information"
  #       from         "system@example.com"
  #       body         :account => recipient
  #       content_type "text/html"
  #     end
  #   end
  #
  #
  # = Multipart email
  #
  # You can explicitly specify multipart messages:
  #
  #   class ApplicationMailer < ActionMailer::Base
  #     def signup_notification(recipient)
  #       recipients      recipient.email_address_with_name
  #       subject         "New account information"
  #       from            "system@example.com"
  #       content_type    "multipart/alternative"
  #
  #       part :content_type => "text/html",
  #         :body => render_message("signup-as-html", :account => recipient)
  #
  #       part "text/plain" do |p|
  #         p.body = render_message("signup-as-plain", :account => recipient)
  #         p.transfer_encoding = "base64"
  #       end
  #     end
  #   end
  #
  # Multipart messages can also be used implicitly because Action Mailer will automatically
  # detect and use multipart templates, where each template is named after the name of the action, followed
  # by the content type. Each such detected template will be added as separate part to the message.
  #
  # For example, if the following templates existed:
  # * signup_notification.text.plain.erb
  # * signup_notification.text.html.erb
  # * signup_notification.text.xml.builder
  # * signup_notification.text.x-yaml.erb
  #
  # Each would be rendered and added as a separate part to the message,
  # with the corresponding content type. The content type for the entire
  # message is automatically set to <tt>multipart/alternative</tt>, which indicates
  # that the email contains multiple different representations of the same email
  # body. The same body hash is passed to each template.
  #
  # Implicit template rendering is not performed if any attachments or parts have been added to the email.
  # This means that you'll have to manually add each part to the email and set the content type of the email
  # to <tt>multipart/alternative</tt>.
  #
  # = Attachments
  #
  # Attachments can be added by using the +attachment+ method.
  #
  # Example:
  #
  #   class ApplicationMailer < ActionMailer::Base
  #     # attachments
  #     def signup_notification(recipient)
  #       recipients      recipient.email_address_with_name
  #       subject         "New account information"
  #       from            "system@example.com"
  #
  #       attachment :content_type => "image/jpeg",
  #         :body => File.read("an-image.jpg")
  #
  #       attachment "application/pdf" do |a|
  #         a.body = generate_your_pdf_here()
  #       end
  #     end
  #   end
  #
  #
  # = Configuration options
  #
  # These options are specified on the class level, like <tt>ActionMailer::Base.template_root = "/my/templates"</tt>
  #
  # * <tt>template_root</tt> - Determines the base from which template references will be made.
  #
  # * <tt>logger</tt> - the logger is used for generating information on the mailing run if available.
  #   Can be set to nil for no logging. Compatible with both Ruby's own Logger and Log4r loggers.
  #
  # * <tt>smtp_settings</tt> - Allows detailed configuration for <tt>:smtp</tt> delivery method:
  #   * <tt>:address</tt> - Allows you to use a remote mail server. Just change it from its default "localhost" setting.
  #   * <tt>:port</tt> - On the off chance that your mail server doesn't run on port 25, you can change it.
  #   * <tt>:domain</tt> - If you need to specify a HELO domain, you can do it here.
  #   * <tt>:user_name</tt> - If your mail server requires authentication, set the username in this setting.
  #   * <tt>:password</tt> - If your mail server requires authentication, set the password in this setting.
  #   * <tt>:authentication</tt> - If your mail server requires authentication, you need to specify the authentication type here.
  #     This is a symbol and one of <tt>:plain</tt>, <tt>:login</tt>, <tt>:cram_md5</tt>.
  #   * <tt>:enable_starttls_auto</tt> - When set to true, detects if STARTTLS is enabled in your SMTP server and starts to use it.
  #     It works only on Ruby >= 1.8.7 and Ruby >= 1.9. Default is true.
  #
  # * <tt>sendmail_settings</tt> - Allows you to override options for the <tt>:sendmail</tt> delivery method.
  #   * <tt>:location</tt> - The location of the sendmail executable. Defaults to <tt>/usr/sbin/sendmail</tt>.
  #   * <tt>:arguments</tt> - The command line arguments. Defaults to <tt>-i -t</tt>.
  #
  # * <tt>file_settings</tt> - Allows you to override options for the <tt>:file</tt> delivery method.
  #   * <tt>:location</tt> - The directory into which emails will be written. Defaults to the application <tt>tmp/mails</tt>.
  #
  # * <tt>raise_delivery_errors</tt> - Whether or not errors should be raised if the email fails to be delivered.
  #
  # * <tt>delivery_method</tt> - Defines a delivery method. Possible values are <tt>:smtp</tt> (default), <tt>:sendmail</tt>, <tt>:test</tt>,
  #   and <tt>:file</tt>. Or you may provide a custom delivery method object eg. MyOwnDeliveryMethodClass.new
  #
  # * <tt>perform_deliveries</tt> - Determines whether <tt>deliver_*</tt> methods are actually carried out. By default they are,
  #   but this can be turned off to help functional testing.
  #
  # * <tt>deliveries</tt> - Keeps an array of all the emails sent out through the Action Mailer with <tt>delivery_method :test</tt>. Most useful
  #   for unit and functional testing.
  #
  # * <tt>default_charset</tt> - The default charset used for the body and to encode the subject. Defaults to UTF-8. You can also
  #   pick a different charset from inside a method with +charset+.
  #
  # * <tt>default_content_type</tt> - The default content type used for the main part of the message. Defaults to "text/plain". You
  #   can also pick a different content type from inside a method with +content_type+.
  #
  # * <tt>default_mime_version</tt> - The default mime version used for the message. Defaults to <tt>1.0</tt>. You
  #   can also pick a different value from inside a method with +mime_version+.
  #
  # * <tt>default_implicit_parts_order</tt> - When a message is built implicitly (i.e. multiple parts are assembled from templates
  #   which specify the content type in their filenames) this variable controls how the parts are ordered. Defaults to
  #   <tt>["text/html", "text/enriched", "text/plain"]</tt>. Items that appear first in the array have higher priority in the mail client
  #   and appear last in the mime encoded message. You can also pick a different order from inside a method with
  #   +implicit_parts_order+.
  class Base < AbstractController::Base
    include Quoting
    extend  AdvAttrAccessor

    include AbstractController::Rendering
    include AbstractController::LocalizedCache
    include AbstractController::Layouts
    include AbstractController::Helpers

    helper  ActionMailer::MailHelper

    include ActionController::UrlWriter
    include ActionMailer::DeprecatedBody

    private_class_method :new #:nodoc:

    @@raise_delivery_errors = true
    cattr_accessor :raise_delivery_errors

    @@perform_deliveries = true
    cattr_accessor :perform_deliveries

    @@deliveries = []
    cattr_accessor :deliveries

    @@default_charset = "utf-8"
    cattr_accessor :default_charset

    @@default_content_type = "text/plain"
    cattr_accessor :default_content_type

    @@default_mime_version = "1.0"
    cattr_accessor :default_mime_version

    # This specifies the order that the parts of a multipart email will be.  Usually you put
    # text/plain at the top so someone without a MIME capable email reader can read the plain
    # text of your email first.
    #
    # Any content type that is not listed here will be inserted in the order you add them to
    # the email after the content types you list here.
    @@default_implicit_parts_order = [ "text/plain", "text/enriched", "text/html" ]
    cattr_accessor :default_implicit_parts_order

    @@protected_instance_variables = %w(@parts @mail)
    cattr_reader :protected_instance_variables

    # Specify the BCC addresses for the message
    adv_attr_accessor :bcc

    # Specify the CC addresses for the message.
    adv_attr_accessor :cc

    # Specify the charset to use for the message. This defaults to the
    # +default_charset+ specified for ActionMailer::Base.
    adv_attr_accessor :charset

    # Specify the content type for the message. This defaults to <tt>text/plain</tt>
    # in most cases, but can be automatically set in some situations.
    adv_attr_accessor :content_type

    # Specify the from address for the message.
    adv_attr_accessor :from

    # Specify the address (if different than the "from" address) to direct
    # replies to this message.
    adv_attr_accessor :reply_to

    # Specify additional headers to be added to the message.
    adv_attr_accessor :headers

    # Specify the order in which parts should be sorted, based on content-type.
    # This defaults to the value for the +default_implicit_parts_order+.
    adv_attr_accessor :implicit_parts_order

    # Defaults to "1.0", but may be explicitly given if needed.
    adv_attr_accessor :mime_version

    # The recipient addresses for the message, either as a string (for a single
    # address) or an array (for multiple addresses).
    adv_attr_accessor :recipients

    # The date on which the message was sent. If not set (the default), the
    # header will be set by the delivery agent.
    adv_attr_accessor :sent_on

    # Specify the subject of the message.
    adv_attr_accessor :subject

    # Specify the template name to use for current message. This is the "base"
    # template name, without the extension or directory, and may be used to
    # have multiple mailer methods share the same template.
    adv_attr_accessor :template

    # Override the mailer name, which defaults to an inflected version of the
    # mailer's class name. If you want to use a template in a non-standard
    # location, you can use this to specify that location.
    adv_attr_accessor :mailer_name

    # Expose the internal mail
    attr_reader :mail

    # Alias controller_path to mailer_name so render :partial in views work.
    alias :controller_path :mailer_name

    class << self
      attr_writer :mailer_name

      delegate :settings, :settings=, :to => ActionMailer::DeliveryMethod::File, :prefix => :file
      delegate :settings, :settings=, :to => ActionMailer::DeliveryMethod::Sendmail, :prefix => :sendmail
      delegate :settings, :settings=, :to => ActionMailer::DeliveryMethod::Smtp, :prefix => :smtp

      def mailer_name
        @mailer_name ||= name.underscore
      end

      def delivery_method=(method_name)
        @delivery_method = ActionMailer::DeliveryMethod.lookup_method(method_name)
      end

      def respond_to?(method_symbol, include_private = false) #:nodoc:
        matches_dynamic_method?(method_symbol) || super
      end

      def method_missing(method_symbol, *parameters) #:nodoc:
        if match = matches_dynamic_method?(method_symbol)
          case match[1]
            when 'create'  then new(match[2], *parameters).mail
            when 'deliver' then new(match[2], *parameters).deliver!
            when 'new'     then nil
            else super
          end
        else
          super
        end
      end

      # Receives a raw email, parses it into an email object, decodes it,
      # instantiates a new mailer, and passes the email object to the mailer
      # object's +receive+ method. If you want your mailer to be able to
      # process incoming messages, you'll need to implement a +receive+
      # method that accepts the email object as a parameter:
      #
      #   class MyMailer < ActionMailer::Base
      #     def receive(mail)
      #       ...
      #     end
      #   end
      def receive(raw_email)
        logger.info "Received mail:\n #{raw_email}" unless logger.nil?
        mail = Mail.new(raw_email)
        new.receive(mail)
      end

      # Deliver the given mail object directly. This can be used to deliver
      # a preconstructed mail object, like:
      #
      #   email = MyMailer.create_some_mail(parameters)
      #   email.set_some_obscure_header "frobnicate"
      #   MyMailer.deliver(email)
      def deliver(mail)
        new.deliver!(mail)
      end

      def template_root
        self.view_paths && self.view_paths.first
      end

      # Should template root overwrite the whole view_paths?
      def template_root=(root)
        self.view_paths = ActionView::Base.process_view_paths(root)
      end

      private
        def matches_dynamic_method?(method_name) #:nodoc:
          method_name = method_name.to_s
          /^(create|deliver)_([_a-z]\w*)/.match(method_name) || /^(new)$/.match(method_name)
        end
    end

    # Configure delivery method. Check ActionMailer::DeliveryMethod for more
    # instructions.
    superclass_delegating_reader :delivery_method
    self.delivery_method = :smtp

    # Add a part to a multipart message, with the given content-type. The
    # part itself is yielded to the block so that other properties (charset,
    # body, headers, etc.) can be set on it.
    def part(params)
      params = {:content_type => params} if String === params
      if custom_headers = params.delete(:headers)
        ActiveSupport::Deprecation.warn('Passing custom headers with :headers => {} is deprecated. ' <<
                                        'Please just pass in custom headers directly.', caller[0,10])
        params.merge!(custom_headers)
      end
      part = Mail::Part.new(params)
      yield part if block_given?
      @parts << part
    end

    # Add an attachment to a multipart message. This is simply a part with the
    # content-disposition set to "attachment".
    def attachment(params, &block)
      super # Run deprecation hooks

      params = { :content_type => params } if String === params
      params = { :content_disposition => "attachment",
                 :content_transfer_encoding => "base64" }.merge(params)

      part(params, &block)
    end

    # Instantiate a new mailer object. If +method_name+ is not +nil+, the mailer
    # will be initialized according to the named method. If not, the mailer will
    # remain uninitialized (useful when you only need to invoke the "receive"
    # method, for instance).
<<<<<<< HEAD
    def initialize(method_name=nil, *parameters) #:nodoc:
      @_response_body = nil
      super()
      create!(method_name, *parameters) if method_name
=======
    def initialize(method_name=nil, *args)
      super()
      process(method_name, *args) if method_name
>>>>>>> b354496b
    end

    # Process the mailer via the given +method_name+. The body will be
    # rendered and a new Mail object created.
    def process(method_name, *args)
      initialize_defaults(method_name)
      super

      # Create e-mail parts
      create_parts

      # Set the subject if not set yet
      @subject ||= I18n.t(:subject, :scope => [:actionmailer, mailer_name, method_name],
                                    :default => method_name.humanize)

      # Build the mail object itself
      create_mail
    end

    # Delivers a Mail object. By default, it delivers the cached mail
    # object (from the <tt>create!</tt> method). If no cached mail object exists, and
    # no alternate has been given as the parameter, this will fail.
    def deliver!(mail = @mail)
      raise "no mail object available for delivery!" unless mail

      if logger
        logger.info  "Sent mail to #{Array(recipients).join(', ')}"
        logger.debug "\n#{mail.encoded}"
      end

      ActiveSupport::Notifications.instrument(:deliver_mail, :mail => mail) do
        begin
          self.delivery_method.perform_delivery(mail) if perform_deliveries
        rescue Exception => e # Net::SMTP errors or sendmail pipe errors
          raise e if raise_delivery_errors
        end
      end

      mail
    end

    private

      # Set up the default values for the various instance variables of this
      # mailer. Subclasses may override this method to provide different
      # defaults.
      def initialize_defaults(method_name) #:nodoc:
        @charset              ||= @@default_charset.dup
        @content_type         ||= @@default_content_type.dup
        @implicit_parts_order ||= @@default_implicit_parts_order.dup
        @mime_version         ||= @@default_mime_version.dup if @@default_mime_version

        @mailer_name ||= self.class.mailer_name.dup
        @template    ||= method_name

        @parts   ||= []
        @headers ||= {}
        @sent_on ||= Time.now

        super # Run deprecation hooks
      end

      def create_parts #:nodoc:
        super # Run deprecation hooks

        if String === response_body
          @parts.unshift create_inline_part(response_body)
        else
          self.class.template_root.find_all(@template, {}, @mailer_name).each do |template|
            @parts << create_inline_part(render_to_body(:_template => template), template.mime_type)
          end

          if @parts.size > 1
            @content_type = "multipart/alternative" if @content_type !~ /^multipart/
          end

          # If this is a multipart e-mail add the mime_version if it is not
          # already set.
          @mime_version ||= "1.0" if !@parts.empty?
        end
      end

      def create_inline_part(body, mime_type=nil) #:nodoc:
        ct = mime_type || "text/plain"
        main_type, sub_type = split_content_type(ct.to_s)

        Mail::Part.new(
          :content_type => [main_type, sub_type, {:charset => charset}],
          :content_disposition => "inline",
          :body => body
        )
      end

      def create_mail #:nodoc:
        m = Mail.new

        m.subject,     = quote_any_if_necessary(charset, subject)
        m.to, m.from   = quote_any_address_if_necessary(charset, recipients, from)
        m.bcc          = quote_address_if_necessary(bcc, charset) unless bcc.nil?
        m.cc           = quote_address_if_necessary(cc, charset) unless cc.nil?
        m.reply_to     = quote_address_if_necessary(reply_to, charset) unless reply_to.nil?
        m.mime_version = mime_version unless mime_version.nil?
        m.date         = sent_on.to_time rescue sent_on if sent_on

        headers.each { |k, v| m[k] = v }

        real_content_type, ctype_attrs = parse_content_type
        main_type, sub_type = split_content_type(real_content_type)

        if @parts.size == 1 && @parts.first.parts.empty?
          m.content_type([main_type, sub_type, ctype_attrs])
          m.body = @parts.first.body.encoded
        else
          @parts.each do |p|
            m.add_part(p)
          end

          m.body.set_sort_order(@implicit_parts_order)
          m.body.sort_parts!

          if real_content_type =~ /multipart/
            ctype_attrs.delete "charset"
            m.content_type([main_type, sub_type, ctype_attrs])
          end
        end

        m.content_transfer_encoding = '8bit' unless m.body.only_us_ascii?
        
        @mail = m
      end
      
      def split_content_type(ct) #:nodoc:
        ct.to_s.split("/")
      end

      def parse_content_type(defaults=nil) #:nodoc:
        if @content_type.blank?
          [ nil, {} ]
        else
          ctype, *attrs = @content_type.split(/;\s*/)
          attrs = attrs.inject({}) { |h,s| k,v = s.split(/\=/, 2); h[k] = v; h }
          [ctype, {"charset" => @charset}.merge(attrs)]
        end
      end

  end
end<|MERGE_RESOLUTION|>--- conflicted
+++ resolved
@@ -464,16 +464,9 @@
     # will be initialized according to the named method. If not, the mailer will
     # remain uninitialized (useful when you only need to invoke the "receive"
     # method, for instance).
-<<<<<<< HEAD
-    def initialize(method_name=nil, *parameters) #:nodoc:
-      @_response_body = nil
-      super()
-      create!(method_name, *parameters) if method_name
-=======
     def initialize(method_name=nil, *args)
       super()
       process(method_name, *args) if method_name
->>>>>>> b354496b
     end
 
     # Process the mailer via the given +method_name+. The body will be
