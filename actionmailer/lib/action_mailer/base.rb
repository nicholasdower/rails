module ActionMailer #:nodoc:
  # Action Mailer allows you to send email from your application using a mailer model and views.
  #
  #
  # = Mailer Models
  #
  # To use Action Mailer, you need to create a mailer model.
  #
  #   $ script/generate mailer Notifier
  #
  # The generated model inherits from ActionMailer::Base. Emails are defined by creating methods within the model which are then
  # used to set variables to be used in the mail template, to change options on the mail, or
  # to add attachments.
  #
  # Examples:
  #
  #  class Notifier < ActionMailer::Base
  #    def signup_notification(recipient)
  #      recipients recipient.email_address_with_name
  #      bcc        ["bcc@example.com", "Order Watcher <watcher@example.com>"]
  #      from       "system@example.com"
  #      subject    "New account information"
  #      body       :account => recipient
  #    end
  #  end
  #
  # Mailer methods have the following configuration methods available.
  #
  # * <tt>recipients</tt> - Takes one or more email addresses. These addresses are where your email will be delivered to. Sets the <tt>To:</tt> header.
  # * <tt>subject</tt> - The subject of your email. Sets the <tt>Subject:</tt> header.
  # * <tt>from</tt> - Who the email you are sending is from. Sets the <tt>From:</tt> header.
  # * <tt>cc</tt> - Takes one or more email addresses. These addresses will receive a carbon copy of your email. Sets the <tt>Cc:</tt> header.
  # * <tt>bcc</tt> - Takes one or more email addresses. These addresses will receive a blind carbon copy of your email. Sets the <tt>Bcc:</tt> header.
  # * <tt>reply_to</tt> - Takes one or more email addresses. These addresses will be listed as the default recipients when replying to your email. Sets the <tt>Reply-To:</tt> header.
  # * <tt>sent_on</tt> - The date on which the message was sent. If not set, the header wil be set by the delivery agent.
  # * <tt>content_type</tt> - Specify the content type of the message. Defaults to <tt>text/plain</tt>.
  # * <tt>headers</tt> - Specify additional headers to be set for the message, e.g. <tt>headers 'X-Mail-Count' => 107370</tt>.
  #
  # When a <tt>headers 'return-path'</tt> is specified, that value will be used as the 'envelope from'
  # address. Setting this is useful when you want delivery notifications sent to a different address than
  # the one in <tt>from</tt>.
  #
  # The <tt>body</tt> method has special behavior. It takes a hash which generates an instance variable
  # named after each key in the hash containing the value that that key points to.
  #
  # So, for example, <tt>body :account => recipient</tt> would result
  # in an instance variable <tt>@account</tt> with the value of <tt>recipient</tt> being accessible in the
  # view.
  #
  #
  # = Mailer views
  #
  # Like Action Controller, each mailer class has a corresponding view directory
  # in which each method of the class looks for a template with its name.
  # To define a template to be used with a mailing, create an <tt>.erb</tt> file with the same name as the method
  # in your mailer model. For example, in the mailer defined above, the template at
  # <tt>app/views/notifier/signup_notification.erb</tt> would be used to generate the email.
  #
  # Variables defined in the model are accessible as instance variables in the view.
  #
  # Emails by default are sent in plain text, so a sample view for our model example might look like this:
  #
  #   Hi <%= @account.name %>,
  #   Thanks for joining our service! Please check back often.
  #
  # You can even use Action Pack helpers in these views. For example:
  #
  #   You got a new note!
  #   <%= truncate(note.body, 25) %>
  #
  #
  # = Generating URLs
  #
  # URLs can be generated in mailer views using <tt>url_for</tt> or named routes.
  # Unlike controllers from Action Pack, the mailer instance doesn't have any context about the incoming request,
  # so you'll need to provide all of the details needed to generate a URL.
  #
  # When using <tt>url_for</tt> you'll need to provide the <tt>:host</tt>, <tt>:controller</tt>, and <tt>:action</tt>:
  #
  #   <%= url_for(:host => "example.com", :controller => "welcome", :action => "greeting") %>
  #
  # When using named routes you only need to supply the <tt>:host</tt>:
  #
  #   <%= users_url(:host => "example.com") %>
  #
  # You will want to avoid using the <tt>name_of_route_path</tt> form of named routes because it doesn't make sense to
  # generate relative URLs in email messages.
  #
  # It is also possible to set a default host that will be used in all mailers by setting the <tt>:host</tt> option in
  # the <tt>ActionMailer::Base.default_url_options</tt> hash as follows:
  #
  #   ActionMailer::Base.default_url_options[:host] = "example.com"
  #
  # This can also be set as a configuration option in <tt>config/environment.rb</tt>:
  #
  #   config.action_mailer.default_url_options = { :host => "example.com" }
  #
  # If you do decide to set a default <tt>:host</tt> for your mailers you will want to use the
  # <tt>:only_path => false</tt> option when using <tt>url_for</tt>. This will ensure that absolute URLs are generated because
  # the <tt>url_for</tt> view helper will, by default, generate relative URLs when a <tt>:host</tt> option isn't
  # explicitly provided.
  #
  # = Sending mail
  #
  # Once a mailer action and template are defined, you can deliver your message or create it and save it
  # for delivery later:
  #
  #   Notifier.deliver_signup_notification(david) # sends the email
  #   mail = Notifier.create_signup_notification(david)  # => a tmail object
  #   Notifier.deliver(mail)
  #
  # You never instantiate your mailer class. Rather, your delivery instance
  # methods are automatically wrapped in class methods that start with the word
  # <tt>deliver_</tt> followed by the name of the mailer method that you would
  # like to deliver. The <tt>signup_notification</tt> method defined above is
  # delivered by invoking <tt>Notifier.deliver_signup_notification</tt>.
  #
  #
  # = HTML email
  #
  # To send mail as HTML, make sure your view (the <tt>.erb</tt> file) generates HTML and
  # set the content type to html.
  #
  #   class MyMailer < ActionMailer::Base
  #     def signup_notification(recipient)
  #       recipients   recipient.email_address_with_name
  #       subject      "New account information"
  #       from         "system@example.com"
  #       body         :account => recipient
  #       content_type "text/html"
  #     end
  #   end
  #
  #
  # = Multipart email
  #
  # You can explicitly specify multipart messages:
  #
  #   class ApplicationMailer < ActionMailer::Base
  #     def signup_notification(recipient)
  #       recipients      recipient.email_address_with_name
  #       subject         "New account information"
  #       from            "system@example.com"
  #       content_type    "multipart/alternative"
  #
  #       part :content_type => "text/html",
  #         :body => render_message("signup-as-html", :account => recipient)
  #
  #       part "text/plain" do |p|
  #         p.body = render_message("signup-as-plain", :account => recipient)
  #         p.transfer_encoding = "base64"
  #       end
  #     end
  #   end
  #
  # Multipart messages can also be used implicitly because Action Mailer will automatically
  # detect and use multipart templates, where each template is named after the name of the action, followed
  # by the content type. Each such detected template will be added as separate part to the message.
  #
  # For example, if the following templates existed:
  # * signup_notification.text.plain.erb
  # * signup_notification.text.html.erb
  # * signup_notification.text.xml.builder
  # * signup_notification.text.x-yaml.erb
  #
  # Each would be rendered and added as a separate part to the message,
  # with the corresponding content type. The content type for the entire
  # message is automatically set to <tt>multipart/alternative</tt>, which indicates
  # that the email contains multiple different representations of the same email
  # body. The same body hash is passed to each template.
  #
  # Implicit template rendering is not performed if any attachments or parts have been added to the email.
  # This means that you'll have to manually add each part to the email and set the content type of the email
  # to <tt>multipart/alternative</tt>.
  #
  # = Attachments
  #
  # Attachments can be added by using the +attachment+ method.
  #
  # Example:
  #
  #   class ApplicationMailer < ActionMailer::Base
  #     # attachments
  #     def signup_notification(recipient)
  #       recipients      recipient.email_address_with_name
  #       subject         "New account information"
  #       from            "system@example.com"
  #
  #       attachment :content_type => "image/jpeg",
  #         :body => File.read("an-image.jpg")
  #
  #       attachment "application/pdf" do |a|
  #         a.body = generate_your_pdf_here()
  #       end
  #     end
  #   end
  #
  #
  # = Configuration options
  #
  # These options are specified on the class level, like <tt>ActionMailer::Base.template_root = "/my/templates"</tt>
  #
  # * <tt>template_root</tt> - Determines the base from which template references will be made.
  #
  # * <tt>logger</tt> - the logger is used for generating information on the mailing run if available.
  #   Can be set to nil for no logging. Compatible with both Ruby's own Logger and Log4r loggers.
  #
  # * <tt>smtp_settings</tt> - Allows detailed configuration for <tt>:smtp</tt> delivery method:
  #   * <tt>:address</tt> - Allows you to use a remote mail server. Just change it from its default "localhost" setting.
  #   * <tt>:port</tt> - On the off chance that your mail server doesn't run on port 25, you can change it.
  #   * <tt>:domain</tt> - If you need to specify a HELO domain, you can do it here.
  #   * <tt>:user_name</tt> - If your mail server requires authentication, set the username in this setting.
  #   * <tt>:password</tt> - If your mail server requires authentication, set the password in this setting.
  #   * <tt>:authentication</tt> - If your mail server requires authentication, you need to specify the authentication type here.
  #     This is a symbol and one of <tt>:plain</tt>, <tt>:login</tt>, <tt>:cram_md5</tt>.
  #   * <tt>:enable_starttls_auto</tt> - When set to true, detects if STARTTLS is enabled in your SMTP server and starts to use it.
  #     It works only on Ruby >= 1.8.7 and Ruby >= 1.9. Default is true.
  #
  # * <tt>sendmail_settings</tt> - Allows you to override options for the <tt>:sendmail</tt> delivery method.
  #   * <tt>:location</tt> - The location of the sendmail executable. Defaults to <tt>/usr/sbin/sendmail</tt>.
  #   * <tt>:arguments</tt> - The command line arguments. Defaults to <tt>-i -t</tt>.
  #
  # * <tt>raise_delivery_errors</tt> - Whether or not errors should be raised if the email fails to be delivered.
  #
  # * <tt>delivery_method</tt> - Defines a delivery method. Possible values are <tt>:smtp</tt> (default), <tt>:sendmail</tt>, and <tt>:test</tt>.
  #
  # * <tt>perform_deliveries</tt> - Determines whether <tt>deliver_*</tt> methods are actually carried out. By default they are,
  #   but this can be turned off to help functional testing.
  #
  # * <tt>deliveries</tt> - Keeps an array of all the emails sent out through the Action Mailer with <tt>delivery_method :test</tt>. Most useful
  #   for unit and functional testing.
  #
  # * <tt>default_charset</tt> - The default charset used for the body and to encode the subject. Defaults to UTF-8. You can also
  #   pick a different charset from inside a method with +charset+.
  #
  # * <tt>default_content_type</tt> - The default content type used for the main part of the message. Defaults to "text/plain". You
  #   can also pick a different content type from inside a method with +content_type+.
  #
  # * <tt>default_mime_version</tt> - The default mime version used for the message. Defaults to <tt>1.0</tt>. You
  #   can also pick a different value from inside a method with +mime_version+.
  #
  # * <tt>default_implicit_parts_order</tt> - When a message is built implicitly (i.e. multiple parts are assembled from templates
  #   which specify the content type in their filenames) this variable controls how the parts are ordered. Defaults to
  #   <tt>["text/html", "text/enriched", "text/plain"]</tt>. Items that appear first in the array have higher priority in the mail client
  #   and appear last in the mime encoded message. You can also pick a different order from inside a method with
  #   +implicit_parts_order+.
  class Base
    include AdvAttrAccessor, PartContainer, Quoting, Utils
    if Object.const_defined?(:ActionController)
      include ActionController::UrlWriter
      include ActionController::Layout
    end

    private_class_method :new #:nodoc:

    class_inheritable_accessor :view_paths
    self.view_paths = []

    cattr_accessor :logger

    @@smtp_settings = {
      :address              => "localhost",
      :port                 => 25,
      :domain               => 'localhost.localdomain',
      :user_name            => nil,
      :password             => nil,
      :authentication       => nil,
      :enable_starttls_auto => true,
    }
    cattr_accessor :smtp_settings

    @@sendmail_settings = {
      :location       => '/usr/sbin/sendmail',
      :arguments      => '-i -t'
    }
    cattr_accessor :sendmail_settings

    @@raise_delivery_errors = true
    cattr_accessor :raise_delivery_errors

    superclass_delegating_accessor :delivery_method
    self.delivery_method = :smtp

    @@perform_deliveries = true
    cattr_accessor :perform_deliveries

    @@deliveries = []
    cattr_accessor :deliveries

    @@default_charset = "utf-8"
    cattr_accessor :default_charset

    @@default_content_type = "text/plain"
    cattr_accessor :default_content_type

    @@default_mime_version = "1.0"
    cattr_accessor :default_mime_version

    @@default_implicit_parts_order = [ "text/html", "text/enriched", "text/plain" ]
    cattr_accessor :default_implicit_parts_order

    cattr_reader :protected_instance_variables
    @@protected_instance_variables = %w(@body)

    # Specify the BCC addresses for the message
    adv_attr_accessor :bcc

    # Define the body of the message. This is either a Hash (in which case it
    # specifies the variables to pass to the template when it is rendered),
    # or a string, in which case it specifies the actual text of the message.
    adv_attr_accessor :body

    # Specify the CC addresses for the message.
    adv_attr_accessor :cc

    # Specify the charset to use for the message. This defaults to the
    # +default_charset+ specified for ActionMailer::Base.
    adv_attr_accessor :charset

    # Specify the content type for the message. This defaults to <tt>text/plain</tt>
    # in most cases, but can be automatically set in some situations.
    adv_attr_accessor :content_type

    # Specify the from address for the message.
    adv_attr_accessor :from

    # Specify the address (if different than the "from" address) to direct
    # replies to this message.
    adv_attr_accessor :reply_to

    # Specify additional headers to be added to the message.
    adv_attr_accessor :headers

    # Specify the order in which parts should be sorted, based on content-type.
    # This defaults to the value for the +default_implicit_parts_order+.
    adv_attr_accessor :implicit_parts_order

    # Defaults to "1.0", but may be explicitly given if needed.
    adv_attr_accessor :mime_version

    # The recipient addresses for the message, either as a string (for a single
    # address) or an array (for multiple addresses).
    adv_attr_accessor :recipients

    # The date on which the message was sent. If not set (the default), the
    # header will be set by the delivery agent.
    adv_attr_accessor :sent_on

    # Specify the subject of the message.
    adv_attr_accessor :subject

    # Specify the template name to use for current message. This is the "base"
    # template name, without the extension or directory, and may be used to
    # have multiple mailer methods share the same template.
    adv_attr_accessor :template

    # Override the mailer name, which defaults to an inflected version of the
    # mailer's class name. If you want to use a template in a non-standard
    # location, you can use this to specify that location.
    def mailer_name(value = nil)
      if value
        self.mailer_name = value
      else
        self.class.mailer_name
      end
    end

    def mailer_name=(value)
      self.class.mailer_name = value
    end

    # The mail object instance referenced by this mailer.
    attr_reader :mail
    attr_reader :template_name, :default_template_name, :action_name

    def controller_path
      self.class.controller_path
    end
    
    def formats
      @template.formats
    end

    class << self
      attr_writer :mailer_name

      def mailer_name
        @mailer_name ||= name.underscore
      end

      # for ActionView compatibility
      alias_method :controller_name, :mailer_name
      alias_method :controller_path, :mailer_name

      def respond_to?(method_symbol, include_private = false) #:nodoc:
        matches_dynamic_method?(method_symbol) || super
      end

      def method_missing(method_symbol, *parameters) #:nodoc:
        if match = matches_dynamic_method?(method_symbol)
          case match[1]
            when 'create'  then new(match[2], *parameters).mail
            when 'deliver' then new(match[2], *parameters).deliver!
            when 'new'     then nil
            else super
          end
        else
          super
        end
      end

      # Receives a raw email, parses it into an email object, decodes it,
      # instantiates a new mailer, and passes the email object to the mailer
      # object's +receive+ method. If you want your mailer to be able to
      # process incoming messages, you'll need to implement a +receive+
      # method that accepts the email object as a parameter:
      #
      #   class MyMailer < ActionMailer::Base
      #     def receive(mail)
      #       ...
      #     end
      #   end
      def receive(raw_email)
        logger.info "Received mail:\n #{raw_email}" unless logger.nil?
        mail = TMail::Mail.parse(raw_email)
        mail.base64_decode
        new.receive(mail)
      end

      # Deliver the given mail object directly. This can be used to deliver
      # a preconstructed mail object, like:
      #
      #   email = MyMailer.create_some_mail(parameters)
      #   email.set_some_obscure_header "frobnicate"
      #   MyMailer.deliver(email)
      def deliver(mail)
        new.deliver!(mail)
      end

      def template_root
        self.view_paths && self.view_paths.first
      end

      def template_root=(root)
        self.view_paths = ActionView::Base.process_view_paths(root)
      end

      private
        def matches_dynamic_method?(method_name) #:nodoc:
          method_name = method_name.to_s
          /^(create|deliver)_([_a-z]\w*)/.match(method_name) || /^(new)$/.match(method_name)
        end
    end

    # Instantiate a new mailer object. If +method_name+ is not +nil+, the mailer
    # will be initialized according to the named method. If not, the mailer will
    # remain uninitialized (useful when you only need to invoke the "receive"
    # method, for instance).
    def initialize(method_name=nil, *parameters) #:nodoc:
      create!(method_name, *parameters) if method_name
    end

    # Initialize the mailer via the given +method_name+. The body will be
    # rendered and a new TMail::Mail object created.
    def create!(method_name, *parameters) #:nodoc:
      initialize_defaults(method_name)
      __send__(method_name, *parameters)

      # If an explicit, textual body has not been set, we check assumptions.
      unless String === @body
        # First, we look to see if there are any likely templates that match,
        # which include the content-type in their file name (i.e.,
        # "the_template_file.text.html.erb", etc.). Only do this if parts
        # have not already been specified manually.
        if @parts.empty?
          Dir.glob("#{template_path}/#{@template}.*").each do |path|
            template = template_root.find_template("#{mailer_name}/#{File.basename(path)}")

            # Skip unless template has a multipart format
            next unless template && template.multipart?

            @parts << Part.new(
              :content_type => template.content_type,
              :disposition => "inline",
              :charset => charset,
              :body => render_template(template, @body)
            )
          end
          unless @parts.empty?
            @content_type = "multipart/alternative" if @content_type !~ /^multipart/
            @parts = sort_parts(@parts, @implicit_parts_order)
          end
        end

        # Then, if there were such templates, we check to see if we ought to
        # also render a "normal" template (without the content type). If a
        # normal template exists (or if there were no implicit parts) we render
        # it.
        template_exists = @parts.empty?
        template_exists ||= template_root.find_template("#{mailer_name}/#{@template}")
        @body = render_message(@template, @body) if template_exists

        # Finally, if there are other message parts and a textual body exists,
        # we shift it onto the front of the parts and set the body to nil (so
        # that create_mail doesn't try to render it in addition to the parts).
        if !@parts.empty? && String === @body
          @parts.unshift Part.new(:charset => charset, :body => @body)
          @body = nil
        end
      end

      # If this is a multipart e-mail add the mime_version if it is not
      # already set.
      @mime_version ||= "1.0" if !@parts.empty?

      # build the mail object itself
      @mail = create_mail
    end

    # Delivers a TMail::Mail object. By default, it delivers the cached mail
    # object (from the <tt>create!</tt> method). If no cached mail object exists, and
    # no alternate has been given as the parameter, this will fail.
    def deliver!(mail = @mail)
      raise "no mail object available for delivery!" unless mail
      
      unless logger.nil?
        logger.info  "Sent mail to #{Array(recipients).join(', ')}"
        logger.debug "\n#{mail.encoded}"
      end

      begin
        __send__("perform_delivery_#{delivery_method}", mail) if perform_deliveries
      rescue Exception => e  # Net::SMTP errors or sendmail pipe errors
        raise e if raise_delivery_errors
      end

      return mail
    end

    private
      # Set up the default values for the various instance variables of this
      # mailer. Subclasses may override this method to provide different
      # defaults.
      def initialize_defaults(method_name)
        @charset ||= @@default_charset.dup
        @content_type ||= @@default_content_type.dup
        @implicit_parts_order ||= @@default_implicit_parts_order.dup
        @template ||= method_name
        @default_template_name = @action_name = @template
        @mailer_name ||= self.class.name.underscore
        @parts ||= []
        @headers ||= {}
        @body ||= {}
        @mime_version = @@default_mime_version.dup if @@default_mime_version
      end

      def render_template(template, body)
        if template.respond_to?(:content_type)
          @current_template_content_type = template.content_type
        end
        
        @template = initialize_template_class(body)
        layout = _pick_layout(layout, true) unless template.exempt_from_layout?
        @template._render_template_with_layout(template, layout, {})
      ensure
        @current_template_content_type = nil
      end

      def render_message(method_name, body)
        render :file => method_name, :body => body
      ensure
        @current_template_content_type = nil
      end

      def render(opts)
        layout, file = opts.delete(:layout), opts[:file]
        
        begin
          @template = initialize_template_class(opts.delete(:body))
          
          if file
            prefix = mailer_name unless file =~ /\//
            template = view_paths.find_by_parts(file, formats, prefix)
          end

          layout = _pick_layout(layout, 
            !template || !template.exempt_from_layout?)

          if template
            @template._render_template_with_layout(template, layout, opts)
          elsif inline = opts[:inline]
            @template._render_inline(inline, layout, opts)
          end
        end
      end

      def default_template_format
        if @current_template_content_type
          Mime::Type.lookup(@current_template_content_type).to_sym
        else
          :html
        end
      end

      def template_root
        self.class.template_root
      end

      def template_root=(root)
        self.class.template_root = root
      end

      def template_path
        "#{template_root}/#{mailer_name}"
      end

      def initialize_template_class(assigns)
<<<<<<< HEAD
        template = ActionView::Base.new(view_paths, assigns, self)
        template.formats = [default_template_format]
=======
        template = ActionView::Base.new(self.class.view_paths, assigns, self)
        template.template_format = default_template_format
>>>>>>> c877857d
        template
      end

      def sort_parts(parts, order = [])
        order = order.collect { |s| s.downcase }

        parts = parts.sort do |a, b|
          a_ct = a.content_type.downcase
          b_ct = b.content_type.downcase

          a_in = order.include? a_ct
          b_in = order.include? b_ct

          s = case
          when a_in && b_in
            order.index(a_ct) <=> order.index(b_ct)
          when a_in
            -1
          when b_in
            1
          else
            a_ct <=> b_ct
          end

          # reverse the ordering because parts that come last are displayed
          # first in mail clients
          (s * -1)
        end

        parts
      end

      def create_mail
        m = TMail::Mail.new

        m.subject,     = quote_any_if_necessary(charset, subject)
        m.to, m.from   = quote_any_address_if_necessary(charset, recipients, from)
        m.bcc          = quote_address_if_necessary(bcc, charset) unless bcc.nil?
        m.cc           = quote_address_if_necessary(cc, charset) unless cc.nil?
        m.reply_to     = quote_address_if_necessary(reply_to, charset) unless reply_to.nil?
        m.mime_version = mime_version unless mime_version.nil?
        m.date         = sent_on.to_time rescue sent_on if sent_on

        headers.each { |k, v| m[k] = v }

        real_content_type, ctype_attrs = parse_content_type

        if @parts.empty?
          m.set_content_type(real_content_type, nil, ctype_attrs)
          m.body = normalize_new_lines(body)
        else
          if String === body
            part = TMail::Mail.new
            part.body = normalize_new_lines(body)
            part.set_content_type(real_content_type, nil, ctype_attrs)
            part.set_content_disposition "inline"
            m.parts << part
          end

          @parts.each do |p|
            part = (TMail::Mail === p ? p : p.to_mail(self))
            m.parts << part
          end

          if real_content_type =~ /multipart/
            ctype_attrs.delete "charset"
            m.set_content_type(real_content_type, nil, ctype_attrs)
          end
        end

        @mail = m
      end

      def perform_delivery_smtp(mail)
        destinations = mail.destinations
        mail.ready_to_send
        sender = (mail['return-path'] && mail['return-path'].spec) || mail.from

        smtp = Net::SMTP.new(smtp_settings[:address], smtp_settings[:port])
        smtp.enable_starttls_auto if smtp_settings[:enable_starttls_auto] && smtp.respond_to?(:enable_starttls_auto)
        smtp.start(smtp_settings[:domain], smtp_settings[:user_name], smtp_settings[:password],
                   smtp_settings[:authentication]) do |smtp|
          smtp.sendmail(mail.encoded, sender, destinations)
        end
      end

      def perform_delivery_sendmail(mail)
        sendmail_args = sendmail_settings[:arguments]
        sendmail_args += " -f \"#{mail['return-path']}\"" if mail['return-path']
        IO.popen("#{sendmail_settings[:location]} #{sendmail_args}","w+") do |sm|
          sm.print(mail.encoded.gsub(/\r/, ''))
          sm.flush
        end
      end

      def perform_delivery_test(mail)
        deliveries << mail
      end
  end

  Base.class_eval do
    include Helpers
    helper MailHelper
  end
end<|MERGE_RESOLUTION|>--- conflicted
+++ resolved
@@ -615,13 +615,8 @@
       end
 
       def initialize_template_class(assigns)
-<<<<<<< HEAD
-        template = ActionView::Base.new(view_paths, assigns, self)
+        template = ActionView::Base.new(self.class.view_paths, assigns, self)
         template.formats = [default_template_format]
-=======
-        template = ActionView::Base.new(self.class.view_paths, assigns, self)
-        template.template_format = default_template_format
->>>>>>> c877857d
         template
       end
 
