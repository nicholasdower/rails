GIT
  remote: https://github.com/QueueClassic/queue_classic.git
  revision: 51d56ca6fa2fdf1eeffdffd702ae1cc0940b5156
  branch: master
  specs:
    queue_classic (3.2.0.RC1)
      pg (>= 0.17, < 0.20)

GIT
  remote: https://github.com/erikhuda/thor.git
  revision: df5ba2b653a28087b3617d6c082b00866b0c0d6c
  specs:
    thor (0.19.4)

GIT
  remote: https://github.com/matthewd/websocket-client-simple.git
  revision: e161305f1a466b9398d86df3b1731b03362da91b
  branch: close-race
  specs:
    websocket-client-simple (0.3.0)
      event_emitter
      websocket

GIT
  remote: https://github.com/rails/arel.git
  revision: 67a51c62f4e19390cd8eb408596ca48bb0806362
  specs:
    arel (8.0.0)

PATH
  remote: .
  specs:
    actioncable (5.2.0.alpha)
      actionpack (= 5.2.0.alpha)
      nio4r (~> 2.0)
      websocket-driver (~> 0.6.1)
    actionmailer (5.2.0.alpha)
      actionpack (= 5.2.0.alpha)
      actionview (= 5.2.0.alpha)
      activejob (= 5.2.0.alpha)
      mail (~> 2.5, >= 2.5.4)
      rails-dom-testing (~> 2.0)
    actionpack (5.2.0.alpha)
      actionview (= 5.2.0.alpha)
      activesupport (= 5.2.0.alpha)
      rack (~> 2.0)
      rack-test (~> 0.6.3)
      rails-dom-testing (~> 2.0)
      rails-html-sanitizer (~> 1.0, >= 1.0.2)
    actionview (5.2.0.alpha)
      activesupport (= 5.2.0.alpha)
      builder (~> 3.1)
      erubi (~> 1.4)
      rails-dom-testing (~> 2.0)
      rails-html-sanitizer (~> 1.0, >= 1.0.3)
    activejob (5.2.0.alpha)
      activesupport (= 5.2.0.alpha)
      globalid (>= 0.3.6)
    activemodel (5.2.0.alpha)
      activesupport (= 5.2.0.alpha)
    activerecord (5.2.0.alpha)
      activemodel (= 5.2.0.alpha)
      activesupport (= 5.2.0.alpha)
      arel (~> 8.0)
    activesupport (5.2.0.alpha)
      concurrent-ruby (~> 1.0, >= 1.0.2)
      i18n (~> 0.7)
      minitest (~> 5.1)
      tzinfo (~> 1.1)
    rails (5.2.0.alpha)
      actioncable (= 5.2.0.alpha)
      actionmailer (= 5.2.0.alpha)
      actionpack (= 5.2.0.alpha)
      actionview (= 5.2.0.alpha)
      activejob (= 5.2.0.alpha)
      activemodel (= 5.2.0.alpha)
      activerecord (= 5.2.0.alpha)
      activesupport (= 5.2.0.alpha)
      bundler (>= 1.3.0)
      railties (= 5.2.0.alpha)
      sprockets-rails (>= 2.0.0)
    railties (5.2.0.alpha)
      actionpack (= 5.2.0.alpha)
      activesupport (= 5.2.0.alpha)
      method_source
      rake (>= 0.8.7)
      thor (>= 0.18.1, < 2.0)

GEM
  remote: https://rubygems.org/
  specs:
    addressable (2.5.1)
      public_suffix (~> 2.0, >= 2.0.2)
    amq-protocol (2.1.0)
    ast (2.3.0)
    backburner (1.3.1)
      beaneater (~> 1.0)
      concurrent-ruby (~> 1.0.1)
      dante (> 0.1.5)
    bcrypt (3.1.11)
    bcrypt (3.1.11-x64-mingw32)
    bcrypt (3.1.11-x86-mingw32)
    beaneater (1.0.0)
    benchmark-ips (2.7.2)
    blade (0.7.0)
      activesupport (>= 3.0.0)
      blade-qunit_adapter (~> 2.0.1)
      coffee-script
      coffee-script-source
      curses (~> 1.0.0)
      eventmachine
      faye
      sprockets (>= 3.0)
      thin (>= 1.6.0)
      thor (~> 0.19.1)
      useragent (~> 0.16.7)
    blade-qunit_adapter (2.0.1)
    blade-sauce_labs_plugin (0.6.2)
      childprocess
      faraday
      selenium-webdriver
    builder (3.2.3)
    bunny (2.6.2)
      amq-protocol (>= 2.0.1)
    byebug (9.0.6)
    capybara (2.14.1)
      addressable
      mime-types (>= 1.16)
      nokogiri (>= 1.3.3)
      rack (>= 1.0.0)
      rack-test (>= 0.5.4)
      xpath (~> 2.0)
    childprocess (0.5.9)
      ffi (~> 1.0, >= 1.0.11)
    coffee-rails (4.2.1)
      coffee-script (>= 2.2.0)
      railties (>= 4.0.0, < 5.2.x)
    coffee-script (2.4.1)
      coffee-script-source
      execjs
    coffee-script-source (1.12.2)
    concurrent-ruby (1.0.5)
    connection_pool (2.2.1)
    cookiejar (0.3.3)
    curses (1.0.2)
    daemons (1.2.4)
    dalli (2.7.6)
    dante (0.2.0)
    delayed_job (4.1.3)
      activesupport (>= 3.0, < 5.2)
    delayed_job_active_record (4.1.2)
      activerecord (>= 3.0, < 5.2)
      delayed_job (>= 3.0, < 5)
    em-hiredis (0.3.1)
      eventmachine (~> 1.0)
      hiredis (~> 0.6.0)
    em-http-request (1.1.5)
      addressable (>= 2.3.4)
      cookiejar (!= 0.3.1)
      em-socksify (>= 0.3)
      eventmachine (>= 1.0.3)
      http_parser.rb (>= 0.6.0)
    em-socksify (0.3.1)
      eventmachine (>= 1.0.0.beta.4)
    erubi (1.6.0)
    erubis (2.7.0)
    event_emitter (0.2.5)
    eventmachine (1.2.1)
    eventmachine (1.2.1-x64-mingw32)
    eventmachine (1.2.1-x86-mingw32)
    execjs (2.7.0)
    faraday (0.11.0)
      multipart-post (>= 1.2, < 3)
    faye (1.2.3)
      cookiejar (>= 0.3.0)
      em-http-request (>= 0.3.0)
      eventmachine (>= 0.12.0)
      faye-websocket (>= 0.9.1)
      multi_json (>= 1.0.0)
      rack (>= 1.0.0)
      websocket-driver (>= 0.5.1)
    faye-websocket (0.10.5)
      eventmachine (>= 0.12.0)
      websocket-driver (>= 0.5.1)
    ffi (1.9.17)
    ffi (1.9.17-x64-mingw32)
    ffi (1.9.17-x86-mingw32)
    globalid (0.4.0)
      activesupport (>= 4.2.0)
    hiredis (0.6.1)
    http_parser.rb (0.6.0)
    i18n (0.8.1)
    jquery-rails (4.2.2)
      rails-dom-testing (>= 1, < 3)
      railties (>= 4.2.0)
      thor (>= 0.14, < 2.0)
    json (2.0.3)
    kindlerb (1.2.0)
      mustache
      nokogiri
    libxml-ruby (2.9.0)
    listen (3.1.5)
      rb-fsevent (~> 0.9, >= 0.9.4)
      rb-inotify (~> 0.9, >= 0.9.7)
      ruby_dep (~> 1.2)
    loofah (2.0.3)
      nokogiri (>= 1.5.9)
    mail (2.6.5)
      mime-types (>= 1.16, < 4)
    metaclass (0.0.4)
    method_source (0.8.2)
    mime-types (3.1)
      mime-types-data (~> 3.2015)
    mime-types-data (3.2016.0521)
<<<<<<< HEAD
    mini_portile2 (2.1.0)
    minitest (5.10.1)
    minitest-bisect (1.4.0)
      minitest-server (~> 1.0)
      path_expander (~> 1.0)
    minitest-server (1.0.4)
      minitest (~> 5.0)
=======
    mini_portile2 (2.2.0)
    minitest (5.3.3)
>>>>>>> b6300f3e
    mocha (0.14.0)
      metaclass (~> 0.0.1)
    mono_logger (1.1.0)
    multi_json (1.12.1)
    multipart-post (2.0.0)
    mustache (1.0.3)
    mysql2 (0.4.6)
    mysql2 (0.4.6-x64-mingw32)
    mysql2 (0.4.6-x86-mingw32)
    nio4r (2.0.0)
    nokogiri (1.8.0)
      mini_portile2 (~> 2.2.0)
    nokogiri (1.8.0-x64-mingw32)
      mini_portile2 (~> 2.2.0)
    nokogiri (1.8.0-x86-mingw32)
      mini_portile2 (~> 2.2.0)
    parallel (1.11.2)
    parser (2.4.0.0)
      ast (~> 2.2)
    path_expander (1.0.1)
    pg (0.19.0)
    pg (0.19.0-x64-mingw32)
    pg (0.19.0-x86-mingw32)
    powerpack (0.1.1)
    psych (2.2.2)
    public_suffix (2.0.5)
    puma (3.7.0)
    qu (0.2.0)
      multi_json
    qu-redis (0.2.0)
      qu (= 0.2.0)
      redis-namespace
      simple_uuid
    que (0.12.0)
    racc (1.4.14)
    rack (2.0.3)
    rack-cache (1.6.1)
      rack (>= 0.4)
    rack-protection (2.0.0)
      rack
    rack-test (0.6.3)
      rack (>= 1.0)
    rails-dom-testing (2.0.2)
      activesupport (>= 4.2.0, < 6.0)
      nokogiri (~> 1.6)
    rails-html-sanitizer (1.0.3)
      loofah (~> 2.0)
    rainbow (2.2.2)
      rake
    rake (12.0.0)
    rb-fsevent (0.9.8)
    rb-inotify (0.9.9)
      ffi (~> 1.0)
    rdoc (5.1.0)
    redcarpet (3.2.3)
    redis (3.3.3)
    redis-namespace (1.5.2)
      redis (~> 3.0, >= 3.0.4)
    resque (1.27.0)
      mono_logger (~> 1.0)
      multi_json (~> 1.0)
      redis-namespace (~> 1.3)
      sinatra (>= 0.9.2)
      vegas (~> 0.1.2)
    resque-scheduler (4.3.0)
      mono_logger (~> 1.0)
      redis (~> 3.3)
      resque (~> 1.26)
      rufus-scheduler (~> 3.2)
    rubocop (0.49.1)
      parallel (~> 1.10)
      parser (>= 2.3.3.1, < 3.0)
      powerpack (~> 0.1)
      rainbow (>= 1.99.1, < 3.0)
      ruby-progressbar (~> 1.7)
      unicode-display_width (~> 1.0, >= 1.0.1)
    ruby-progressbar (1.8.1)
    ruby_dep (1.5.0)
    rubyzip (1.2.0)
    rufus-scheduler (3.3.2)
      tzinfo
    sass (3.4.23)
    sass-rails (5.0.6)
      railties (>= 4.0.0, < 6)
      sass (~> 3.1)
      sprockets (>= 2.8, < 4.0)
      sprockets-rails (>= 2.0, < 4.0)
      tilt (>= 1.1, < 3)
    sdoc (1.0.0.rc2)
      rdoc (~> 5.0)
    selenium-webdriver (3.0.5)
      childprocess (~> 0.5)
      rubyzip (~> 1.0)
      websocket (~> 1.0)
    sequel (4.42.1)
    serverengine (1.5.11)
      sigdump (~> 0.2.2)
    sidekiq (5.0.0)
      concurrent-ruby (~> 1.0)
      connection_pool (~> 2.2, >= 2.2.0)
      rack-protection (>= 1.5.0)
      redis (~> 3.3, >= 3.3.3)
    sigdump (0.2.4)
    simple_uuid (0.4.0)
    sinatra (1.0)
      rack (>= 1.0)
    sneakers (2.4.0)
      bunny (~> 2.6)
      serverengine (~> 1.5.11)
      thor
      thread (~> 0.1.7)
    sprockets (3.7.1)
      concurrent-ruby (~> 1.0)
      rack (> 1, < 3)
    sprockets-export (0.9.1)
    sprockets-rails (3.2.0)
      actionpack (>= 4.0)
      activesupport (>= 4.0)
      sprockets (>= 3.0.0)
    sqlite3 (1.3.13)
    sqlite3 (1.3.13-x64-mingw32)
    sqlite3 (1.3.13-x86-mingw32)
    stackprof (0.2.10)
    sucker_punch (2.0.2)
      concurrent-ruby (~> 1.0.0)
    thin (1.7.0)
      daemons (~> 1.0, >= 1.0.9)
      eventmachine (~> 1.0, >= 1.0.4)
      rack (>= 1, < 3)
    thread (0.1.7)
    thread_safe (0.3.6)
    tilt (2.0.5)
    turbolinks (5.0.1)
      turbolinks-source (~> 5)
    turbolinks-source (5.0.0)
    tzinfo (1.2.3)
      thread_safe (~> 0.1)
    tzinfo-data (1.2016.10)
      tzinfo (>= 1.0.0)
    uglifier (3.0.4)
      execjs (>= 0.3.0, < 3)
    unicode-display_width (1.2.1)
    useragent (0.16.8)
    vegas (0.1.11)
      rack (>= 1.0.0)
    w3c_validators (1.3.1)
      json (~> 2.0)
      nokogiri (~> 1.6)
    wdm (0.1.1)
    websocket (1.2.3)
    websocket-driver (0.6.4)
      websocket-extensions (>= 0.1.0)
    websocket-extensions (0.1.2)
    xpath (2.1.0)
      nokogiri (~> 1.3)

PLATFORMS
  ruby
  x64-mingw32
  x86-mingw32

DEPENDENCIES
  activerecord-jdbcmysql-adapter (>= 1.3.0)
  activerecord-jdbcpostgresql-adapter (>= 1.3.0)
  activerecord-jdbcsqlite3-adapter (>= 1.3.0)
  arel!
  backburner
  bcrypt (~> 3.1.11)
  benchmark-ips
  blade
  blade-sauce_labs_plugin
  byebug
  capybara (~> 2.13)
  coffee-rails
  dalli (>= 2.2.1)
  delayed_job
  delayed_job_active_record
  em-hiredis
  erubis (~> 2.7.0)
  hiredis
  jquery-rails
  json (>= 2.0.0)
  kindlerb (~> 1.2.0)
  libxml-ruby
  listen (>= 3.0.5, < 3.2)
  minitest-bisect
  mocha (~> 0.14)
  mysql2 (>= 0.4.4)
  nokogiri (>= 1.6.8)
  pg (>= 0.18.0)
  psych (~> 2.0)
  puma
  qu-redis
  que
  queue_classic!
  racc (>= 1.4.6)
  rack-cache (~> 1.2)
  rails!
  rake (>= 11.1)
  redcarpet (~> 3.2.3)
  redis
  resque
  resque-scheduler
  rubocop (>= 0.47)
  sass-rails
  sdoc (> 1.0.0.rc1, < 2.0)
  sequel
  sidekiq
  sneakers
  sprockets-export
  sqlite3 (~> 1.3.6)
  stackprof
  sucker_punch
  thor!
  turbolinks (~> 5)
  tzinfo-data
  uglifier (>= 1.3.0)
  w3c_validators
  wdm (>= 0.1.0)
  websocket-client-simple!

BUNDLED WITH
   1.15.1<|MERGE_RESOLUTION|>--- conflicted
+++ resolved
@@ -212,18 +212,13 @@
     mime-types (3.1)
       mime-types-data (~> 3.2015)
     mime-types-data (3.2016.0521)
-<<<<<<< HEAD
-    mini_portile2 (2.1.0)
+    mini_portile2 (2.2.0)
     minitest (5.10.1)
     minitest-bisect (1.4.0)
       minitest-server (~> 1.0)
       path_expander (~> 1.0)
     minitest-server (1.0.4)
       minitest (~> 5.0)
-=======
-    mini_portile2 (2.2.0)
-    minitest (5.3.3)
->>>>>>> b6300f3e
     mocha (0.14.0)
       metaclass (~> 0.0.1)
     mono_logger (1.1.0)
